# Compiler & compiler flags
CC = g++
CF = gfortran
CFLAGS = -O2 -Wall -lm
FFLAGS = -O2 -Wall -Wno-tabs -lm

# Include folders
INCLUDE = -I$(PWD)/include

# Libraries
<<<<<<< HEAD
LIBS = -DARMA_DONT_USE_WRAPPER -L$(PWD) -lxatu -larmadillo -lopenblas -llapack -fopenmp
=======
LIBS = -DARMA_DONT_USE_WRAPPER -llapack -lopenblas -larmadillo -fopenmp -lgfortran
>>>>>>> c2f720b9

# Compilation targets
CC_SRC_FILES := $(wildcard src/*.cpp)
OBJECTS := $(patsubst src/%.cpp, build/%.o, $(CC_SRC_FILES))
FC_SRC_FILES := $(wildcard src/*.f90)
OBJECTS_FC := $(patsubst src/%.f90, build/%.o, $(FC_SRC_FILES))
OBJECTS += $(OBJECTS_FC)

# Create folders
dummy_build_folder := $(shell mkdir -p build)
dummy_bin_folder := $(shell mkdir -p bin)

build:	$(OBJECTS)
	ar rcs libxatu.a $(OBJECTS)
	
xatu: main/xatu.cpp $(OBJECTS) 
	$(CC) -o bin/$@ $< $(CFLAGS) $(INCLUDE) $(LIBS)

ribbon_offset: main/ribbon_offset.cpp $(OBJECTS) 
	$(CC) -o bin/$@ $< $(CFLAGS) $(INCLUDE) $(LIBS)

exciton: main/exciton.cpp $(OBJECTS)
	$(CC) -o bin/$@ $< $(CFLAGS) $(INCLUDE) $(LIBS)

transition_rate: main/transition.cpp $(OBJECTS)
	$(CC) -o bin/$@ $< $(CFLAGS) $(INCLUDE) $(LIBS)

transition_conv: main/transition_conv.cpp $(OBJECTS)
	$(CC) -o bin/$@ $< $(CFLAGS) $(INCLUDE) $(LIBS)

test: $(OBJECTS) main/test.cpp
	$(CC) -o bin/$@ $^ $(CFLAGS) $(LIBS) $(INCLUDE)

# Compilation steps
# $< refers to first prerequisite and $@ to the target
build/%.o: src/%.cpp
	$(CC) -c $< -o $@ $(CFLAGS) $(INCLUDE) $(LIBS) 

build/%.o: src/%.f90
	$(FC) -c $< -o $@ $(FFLAGS) $(LIBS) $(INCLUDE) -Wno-tabs

clean:
	rm -f build/*.o bin/* libxatu.a<|MERGE_RESOLUTION|>--- conflicted
+++ resolved
@@ -8,11 +8,7 @@
 INCLUDE = -I$(PWD)/include
 
 # Libraries
-<<<<<<< HEAD
 LIBS = -DARMA_DONT_USE_WRAPPER -L$(PWD) -lxatu -larmadillo -lopenblas -llapack -fopenmp
-=======
-LIBS = -DARMA_DONT_USE_WRAPPER -llapack -lopenblas -larmadillo -fopenmp -lgfortran
->>>>>>> c2f720b9
 
 # Compilation targets
 CC_SRC_FILES := $(wildcard src/*.cpp)
@@ -43,9 +39,6 @@
 transition_conv: main/transition_conv.cpp $(OBJECTS)
 	$(CC) -o bin/$@ $< $(CFLAGS) $(INCLUDE) $(LIBS)
 
-test: $(OBJECTS) main/test.cpp
-	$(CC) -o bin/$@ $^ $(CFLAGS) $(LIBS) $(INCLUDE)
-
 # Compilation steps
 # $< refers to first prerequisite and $@ to the target
 build/%.o: src/%.cpp
