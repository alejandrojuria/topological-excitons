<<<<<<< HEAD
!!!!!!!!!!!!!!!!!!!!!!!!!!!!!!!!!!!!!!!!!!!!!!!!!!!!!!!!!!!!!!!!!!!!!!!!!!
subroutine skubo_w(nR,norb,norb_ex,nv,Rvec,R,B,hhop,shop,npointstotal,rkx, &
				   rky,rkz,fk_ex,e_ex)
	implicit real*8 (a-h,o-z)
	
	dimension Rvec(nR,3)
	dimension R(3,3)
	dimension B(norb,3)
	dimension hhop(norb,norb,nR)
	dimension shop(norb,norb,nR)
	dimension rkx(npointstotal)
	dimension rky(npointstotal)
	dimension rkz(npointstotal)		  
	dimension fk_ex(norb_ex,norb_ex)
	dimension e_ex(norb_ex)
	
	dimension rhop(3,nR,norb,norb)
	dimension sderhop(3,nR,norb,norb)
	dimension hderhop(3,nR,norb,norb)
	
	dimension hkernel(norb,norb)
	dimension skernel(norb,norb)
	dimension hderkernel(3,norb,norb)
	dimension sderkernel(3,norb,norb)
	dimension akernel(3,norb,norb)
	dimension pgaugekernel(3,norb,norb)
	
	dimension hk_ev(norb,norb)
	dimension e(norb)
	dimension pgauge(3,norb,norb)
	dimension vjseudoa(3,norb,norb) 
	dimension vjseudob(3,norb,norb)
	dimension vme(3,norb,norb)

	allocatable vme_ex(:,:,:)
	
	allocatable wp(:)	  
	allocatable wn_sp(:)
	allocatable wn_ex(:)
	allocatable skubo_sp_int(:,:,:)
	allocatable skubo_ex_int(:,:,:)	  
	allocatable sigma_w_sp(:,:,:)
	allocatable sigma_w_ex(:,:,:)	

	complex*16 sderhop
	complex*16 hderhop
	complex*16 fk_ex
	complex*16 hkernel
	complex*16 skernel
	complex*16 hderkernel
	complex*16 sderkernel
	complex*16 akernel
	complex*16 pgaugekernel
	complex*16 hk_ev
	complex*16 pgauge
	complex*16 vjseudoa
	complex*16 vjseudob
	complex*16 vme
	
	complex*16 vme_ex 
	
	complex*16 skubo_sp_int
	complex*16 skubo_ex_int 
	complex*16 sigma_w_sp
	complex*16 sigma_w_ex
	
	character(100) type_broad
	character(100) material_name
	character(100) file_name_sp
	character(100) file_name_ex
	pi=acos(-1.0d0)
!!!!!!!!!!!!!!!!!!!!!!!!!!!!!!!!!!!!!!!!!!!!!!!!!!!!!!!!!!!!!!!!!!!!!!!!!!
	!Here we work in atomic units
	Rvec=Rvec/0.52917721067121d0 
	R=R/0.52917721067121d0 
	B=B/0.52917721067121d0
	hhop=hhop/27.211385d0
	rkx=rkx*0.52917721067121d0
	rky=rky*0.52917721067121d0
	rkz=rkz*0.52917721067121d0
	e_ex=e_ex/27.211385d0
	
	write(*,*) Rvec
		
	call get_kubo_parameters(w0,wrange,nw,eta,type_broad,material_name, &
	file_name_sp,file_name_ex)	
	eta=eta/27.211385d0
	call crossproduct(R(1,1),R(1,2),R(1,3),R(2,1), &
	R(2,2),R(2,3),cx,cy,cz)         
	vcell=sqrt(cx**2+cy**2+cz**2)	  

	nkubo_sp=norb**2*npointstotal
	nkubo_ex=norb_ex
	allocate (wp(nw))	
	allocate (wn_sp(nkubo_sp))
	allocate (wn_ex(nkubo_ex))
	allocate (vme_ex(3,nkubo_ex,2))
	allocate (skubo_sp_int(3,3,nkubo_sp))
	allocate (skubo_ex_int(3,3,nkubo_ex))
	allocate (sigma_w_sp(3,3,nw))
	allocate (sigma_w_ex(3,3,nw))

	wp=0.0d0
	wn_sp=0.0d0
	wn_ex=0.0d0
	skubo_sp_int=0.0d0
	skubo_ex_int=0.0d0
	sigma_w_sp=0.0d0
	sigma_w_ex=0.0d0
	vme_ex=0.0d0	 
	!Brillouin zone sampling
	kcount=1
	
	call hoppings_observables_TB(norb,nR,Rvec,R,B,shop,hhop,rhop,sderhop,hderhop)	
!   open(10,file='velocities.dat')		  
	do ibz=1,npointstotal
	!write(*,*) 'point:',ibz,npointstotal         
	rkxp=rkx(ibz)
	rkyp=rky(ibz)
	rkzp=rkz(ibz)
			
	!get matrices in the \alpha, \alpha' basis (orbitals,k)    		
	call get_vme_kernels(rkxp,rkyp,rkzp,nR,Rvec,norb,R, &
	hkernel,skernel,shop,hhop,rhop,sderhop,hderhop,sderkernel,hderkernel,akernel, &
	pgaugekernel)
	
	!velocity matrix elements
	call get_eigen_vme(rkxp,rkyp,rkzp,nR,Rvec,norb,R, &
	hkernel,skernel,akernel,sderkernel,hderkernel, &
	pgaugekernel,hk_ev,e,pgauge,vjseudoa,vjseudob,vme) 

	! if (rkyp.eq.0.0d0) then
	! 	write(10,*) ibz,rkxp,rkyp,rkzp,realpart(vme(1,1,2)),aimag(vme(1,1,2))
	! end if
	
	!write(*,*) ibz,vme(1,2,1)
	!pause
	!compute exciton velocity matrix element
	do iex=1,nkubo_ex
		wn_ex(iex)=e_ex(iex)
		do nj=1,3
		vme_ex(nj,iex,1)=vme_ex(nj,iex,1)+fk_ex(ibz,iex)*vme(nj,1,2)
		vme_ex(nj,iex,2)=vme_ex(nj,iex,2)+fk_ex(ibz,iex)*vme(nj,2,1)
		end do
	end do

	!get strength for kubo SP
	call get_kubo_intens(nv,npointstotal,vcell,norb,nkubo_sp,e,kcount,vme,wn_sp,skubo_sp_int)		
	end do
	
	!fill kubo oscillators of EXCITONS
	do nn=1,nkubo_ex	 	  
	!save oscillator stregths
	do nj=1,3
		do njp=1,3		  
		skubo_ex_int(nj,njp,nn)=pi/(dble(npointstotal)*vcell) &
		*conjg(vme_ex(nj,nn,1))*vme_ex(njp,nn,1)/wn_ex(nn)   !pick the correct order of operators
		end do	
	end do	
	end do	
	
	!broad the delta points of sp and exciton
	do ialpha=1,3
	do ialphap=1,3
		call broad_vector(type_broad,nkubo_sp,wn_sp,skubo_sp_int(ialpha,ialphap,:), &
		w0/27.211385d0,wrange/27.211385d0,nw,wp,sigma_w_sp(ialpha,ialphap,:),eta)
	end do
	end do	  	  
	do ialpha=1,3
	do ialphap=1,3
		call broad_vector(type_broad,nkubo_ex,wn_ex,skubo_ex_int(ialpha,ialphap,:), &
		w0/27.211385d0,wrange/27.211385d0,nw,wp,sigma_w_ex(ialpha,ialphap,:),eta)
	end do
	end do

	!write frequency dependent conductivity	  
	open(50,file=file_name_sp)
	open(60,file=file_name_ex)
	do iw=1,nw
		!feps=1.0d0
		feps=4.0d0*pi*1.0d0/137.035999084d0*100.0d0   !bsorbance units
		write(50,*) wp(iw)*27.211385d0,-realpart(feps*sigma_w_sp(1,1,iw)), &
					-realpart(feps*sigma_w_sp(1,2,iw)), &
					-realpart(feps*sigma_w_sp(1,3,iw)), &
					-realpart(feps*sigma_w_sp(2,1,iw)), &
					-realpart(feps*sigma_w_sp(2,2,iw)), &
					-realpart(feps*sigma_w_sp(2,3,iw)), &
					-realpart(feps*sigma_w_sp(3,1,iw)), &
					-realpart(feps*sigma_w_sp(3,2,iw)), &
					-realpart(feps*sigma_w_sp(3,3,iw))                
		write(60,*) wp(iw)*27.211385d0,realpart(feps*sigma_w_ex(1,1,iw)), &
					realpart(feps*sigma_w_ex(1,2,iw)), &
					realpart(feps*sigma_w_ex(1,3,iw)), &
					realpart(feps*sigma_w_ex(2,1,iw)), &
					realpart(feps*sigma_w_ex(2,2,iw)), &
					realpart(feps*sigma_w_ex(2,3,iw)), &
					realpart(feps*sigma_w_ex(3,1,iw)), &
					realpart(feps*sigma_w_ex(3,2,iw)), &	
					realpart(feps*sigma_w_ex(3,3,iw))						  
	end do
	close(50)
	close(60)

	
	return
	end
	
	!necessary subroutines
	!call get_kubo_parameters
	!call crossproduct
	!call get_vme_kernels
	!call get_eigen_vme
	!call get_kubo_intens
	!call broad_vector
	!call hoppings_observables_TB
	!call diagoz
=======
!norb,norb_ex,nv_ex,nc_ex,nv!!!!!!!!!!!!!!!!!!!!!!!!!!!!!!!!!!!!!!!!!!!!!!!!!!!!!!!!!!!!!!!!!!!!!!!!!
subroutine skubo_w(nR,norb,norb_ex,nv_ex,nc_ex,nv,Rvec,R,B,hhop,shop,npointstotal,rkx, &
rky,rkz,fk_ex,e_ex)
implicit real*8 (a-h,o-z)
   
dimension Rvec(nR,3)
dimension nRvec(nR,3)
dimension R(3,3)
dimension B(norb,3)
dimension hhop(norb,norb,nR)
dimension shop(norb,norb,nR)
dimension rkx(npointstotal)
dimension rky(npointstotal)
dimension rkz(npointstotal)
dimension fk_ex(norb_ex,norb_ex)
dimension e_ex(norb_ex)
   
dimension rhop(3,nR,norb,norb)
dimension sderhop(3,nR,norb,norb)
dimension hderhop(3,nR,norb,norb)
   
dimension hkernel(norb,norb)
dimension skernel(norb,norb)
dimension hderkernel(3,norb,norb)
dimension sderkernel(3,norb,norb)
dimension akernel(3,norb,norb)
dimension pgaugekernel(3,norb,norb)
   
dimension hk_ev(norb,norb)
dimension e(norb)
dimension pgauge(3,norb,norb)
dimension vjseudoa(3,norb,norb) 
dimension vjseudob(3,norb,norb)
dimension vme(3,norb,norb)
      
allocatable vme_ex(:,:,:)
   
allocatable wp(:)
allocatable wn_sp(:)
allocatable wn_ex(:)
allocatable skubo_sp_int(:,:,:)
allocatable skubo_ex_int(:,:,:)
allocatable sigma_w_sp(:,:,:)
allocatable sigma_w_ex(:,:,:)
   
complex*16 hhop
complex*16 sderhop
complex*16 hderhop
complex*16 fk_ex
complex*16 hkernel
complex*16 skernel
complex*16 hderkernel
complex*16 sderkernel
complex*16 akernel
complex*16 pgaugekernel
complex*16 hk_ev
complex*16 pgauge
complex*16 vjseudoa
complex*16 vjseudob
complex*16 vme
   
complex*16 vme_ex 
  
complex*16 skubo_sp_int
complex*16 skubo_ex_int 
complex*16 sigma_w_sp
complex*16 sigma_w_ex
  
character(100) type_broad
character(100) file_name_sp
character(100) file_name_ex
pi=acos(-1.0d0)
!!!!!!!!!!!!!!!!!!!!!!!!!!!!!!!!!!!!!!!!!!!!!!!!!!!!!!!!!!!!!!!!!!!!!!!
!Here we work in atomic units
Rvec=Rvec/0.52917721067121d0
R=R/0.52917721067121d0 
B=B/0.52917721067121d0
hhop=hhop/27.211385d0
rkx=rkx*0.52917721067121d0
rky=rky*0.52917721067121d0
rkz=rkz*0.52917721067121d0
e_ex=e_ex/27.211385d0
  
!fill nRvec
call fill_nRvec(nR,R,Rvec,nRvec)
  
!get printing parameters
call get_kubo_parameters(w0,wrange,nw,eta,type_broad, &
file_name_sp,file_name_ex)
eta=eta/27.211385d0
  
!get unit cell volume
call crossproduct(R(1,1),R(1,2),R(1,3),R(2,1), &
R(2,2),R(2,3),cx,cy,cz)         
vcell=sqrt(cx**2+cy**2+cz**2)
    
nkubo_sp=norb**2*npointstotal
allocate (wp(nw))
allocate (wn_sp(nkubo_sp))
allocate (skubo_sp_int(3,3,nkubo_sp))
allocate (sigma_w_sp(3,3,nw))
wp=0.0d0
wn_sp=0.0d0
skubo_sp_int=0.0d0
sigma_w_sp=0.0d0
    
norb_ex_band=nv_ex*nc_ex !number of electron-hole pairs per k-point 
nkubo_ex=norb_ex  !total number of optical transitions 
allocate (wn_ex(nkubo_ex))
allocate (vme_ex(3,nkubo_ex,2))
allocate (sigma_w_ex(3,3,nw))
allocate (skubo_ex_int(3,3,nkubo_ex))
wn_ex=0.0d0
vme_ex=0.0d0
sigma_w_ex=0.0d0
skubo_ex_int=0.0d0
      
  
kcount=1
call hoppings_observables_TB(norb,nR,nRvec,R,B,shop,hhop,rhop,sderhop,hderhop)
write(*,*) 'mapping the BZ...'
do ibz=1,npointstotal
  write(*,*) 'point:',ibz,npointstotal         
  rkxp=rkx(ibz)
  rkyp=rky(ibz)
  rkzp=rkz(ibz)
          
  !get matrices in the \alpha, \alpha' basis (orbitals,k)    		
  call get_vme_kernels(rkxp,rkyp,rkzp,nR,nRvec,norb,R,hkernel,skernel,shop, &
  hhop,rhop,sderhop,hderhop,sderkernel,hderkernel,akernel,pgaugekernel)

  !velocity matrix elements
  call get_eigen_vme(norb,hkernel,akernel,hderkernel, &
  pgaugekernel,hk_ev,e,pgauge,vjseudoa,vjseudob,vme) 
      
  !fill V_N
  do nj=1,3
    do iex=1,norb_ex
    wn_ex(iex)=e_ex(iex)
      do ib=1,norb_ex_band
        nv_ip=nv-mod(ib,nc_ex) !identify single particle band indices
        nc_ip=nv+int(ib/nv_ex)+mod(ib,nv_ex)
  
        j=(ibz-1)*norb_ex_band+ib
        vme_ex(nj,iex,1)=vme_ex(nj,iex,1)+fk_ex(j,iex)*vme(nj,nv_ip,nc_ip)
        vme_ex(nj,iex,2)=vme_ex(nj,iex,2)+fk_ex(j,iex)*vme(nj,nc_ip,nv_ip)
      end do
    end do
  end do  
            
  !get strength for kubo SP
  call get_kubo_intens(nv,npointstotal,vcell,norb,nkubo_sp,e,kcount,vme,wn_sp,skubo_sp_int)
end do
  
!fill kubo oscillators of EXCITONS
do nn=1,nkubo_ex
  !save oscillator stregths
  do nj=1,3
    do njp=1,3
      skubo_ex_int(nj,njp,nn)=pi/(dble(npointstotal)*vcell) &
      *conjg(vme_ex(nj,nn,1))*vme_ex(njp,nn,1)/wn_ex(nn)   !pick the correct order of operators
    end do
  end do 
end do
  
!broad the delta points of sp and exciton
write(*,*) 'Broadening points...'
do ialpha=1,3
  do ialphap=1,3
    write(*,*) 'componentent:',ialpha,ialphap
    call broad_vector(type_broad,nkubo_sp,wn_sp,skubo_sp_int(ialpha,ialphap,:), &
    w0/27.211385d0,wrange/27.211385d0,nw,wp,sigma_w_sp(ialpha,ialphap,:),eta)
  end do
end do
  
do ialpha=1,3
  do ialphap=1,3
    call broad_vector(type_broad,nkubo_ex,wn_ex,skubo_ex_int(ialpha,ialphap,:), &
    w0/27.211385d0,wrange/27.211385d0,nw,wp,sigma_w_ex(ialpha,ialphap,:),eta)
  end do
end do
  
!write frequency dependent conductivity	  
open(50,file=file_name_sp)
open(60,file=file_name_ex)
open(70,file='test_real.dat')
do iw=1,nw
  feps=1.0d0
  !feps=4.0d0*pi*1.0d0/137.035999084d0*100.0d0   !absorbance units
  !eps=4.0d0   !\sigma_0 units
  write(50,*) wp(iw)*27.211385d0,-realpart(feps*sigma_w_sp(1,1,iw)), &
              -realpart(feps*sigma_w_sp(1,2,iw)), &
              -realpart(feps*sigma_w_sp(1,3,iw)), &
              -realpart(feps*sigma_w_sp(2,1,iw)), &
              -realpart(feps*sigma_w_sp(2,2,iw)), &
              -realpart(feps*sigma_w_sp(2,3,iw)), &
              -realpart(feps*sigma_w_sp(3,1,iw)), &
              -realpart(feps*sigma_w_sp(3,2,iw)), &
              -realpart(feps*sigma_w_sp(3,3,iw))                
  write(60,*) wp(iw)*27.211385d0,realpart(feps*sigma_w_ex(1,1,iw)), &
              realpart(feps*sigma_w_ex(1,2,iw)), &
              realpart(feps*sigma_w_ex(1,3,iw)), &
              realpart(feps*sigma_w_ex(2,1,iw)), &
              realpart(feps*sigma_w_ex(2,2,iw)), &
              realpart(feps*sigma_w_ex(2,3,iw)), &
              realpart(feps*sigma_w_ex(3,1,iw)), &
              realpart(feps*sigma_w_ex(3,2,iw)), &	
              realpart(feps*sigma_w_ex(3,3,iw))
  write(70,*) wp(iw)*27.211385d0,-feps*sigma_w_ex(1,2,iw) 
end do

close(50)
close(60)
close(70)

return
end
  
  
!!!!!!!!!!!!!!!!!!!!!!!!!!!!!!!!!!!!!!!!!!!!!!!!!!!!!!!!!!!!!!!!!!!!!!!
subroutine fill_nRvec(nR,R,Rvec,nRvec)
implicit real*8 (a-h,o-z)
dimension R(3,3),Rvec(nR,3),nRvec(nR,3)
!!!!!!!!!!!!!!!!!!!!!!!!!!!!!!!!!!!!!!!!!!!!!!!!!!!!!!!!!!!!!!!!!!!!!!
nRvec=0
do inR=1,nR
  if (abs(Rvec(inR,3)).gt.0.1d0) then
    nz=10
  else
    nz=0
  end if
end do

kcount=0
do n3=-nz,nz !run n3 first (better for 2D)
  do n1=-3,3
    do n2=-3,3
      do inR=1,nR
        Rx=n1*R(1,1)+n2*R(2,1)+n3*R(3,1)
        Ry=n1*R(1,2)+n2*R(2,2)+n3*R(3,2)
        Rz=n1*R(1,3)+n2*R(2,3)+n3*R(3,3)
        d=sqrt((Rx-Rvec(inR,1))**2+(Ry-Rvec(inR,2))**2 &
        +(Rz-Rvec(inR,3))**2)
        !write(*,*) inR,n1,n2,n3,d
        if (d.lt.0.01d0) then
          !write(*,*) inR,n1,n2,n3,kcount
          nRvec(inR,1)=n1
          nRvec(inR,2)=n2
          nRvec(inR,3)=n3
          kcount=kcount+1
          if (kcount.eq.nR) goto 88
        end if
      end do
    end do
  end do
end do
88 continue
  
return
end
  
!!!!!!!!!!!!!!!!!!!!!!!!!!!!!!!!!!!!!!!!!!!!!!!!!!!!!!!!!!!!!!!!!!!!!!!!
subroutine get_kubo_parameters(w0,wrange,nw,eta,type_broad, &
file_name_sp,file_name_ex)
implicit real*8 (a-h,o-z)

character(100) type_broad
character(100) file_name_sp
character(100) file_name_ex

!!!!!!!!!!!!!!!!!!!!!!!!!!!!!!!!!!!!!!!!!!!!!!!!!!!!!!!!!!!!!!!!!!!!!!
open(10,file='kubo_w.in')
read(10,*)
read(10,*) w0
read(10,*)
read(10,*) wrange 
read(10,*)
read(10,*) nw
read(10,*) 
read(10,*) eta
read(10,*) 
read(10,*) type_broad
read(10,*)  
read(10,*) file_name_sp
read(10,*) file_name_ex
close(10)
    
return
end
!!!!!!!!!!!!!!!!!!!!!!!!!!!!!!!!!!!!!!!!!!!!!!!!!!!!!!!!!!!!!!!!!!!!!!

!!!!!!!!!!!!!!!!!!!!!!!!!!!!!!!!!!!!!!!!!!!!!!!!!!!!!!!!!!!!!!!!!!!!!!!    	  
subroutine hoppings_observables_TB(norb,nR,nRvec,R,B,shop,hhop, &
rhop,sderhop,hderhop)

implicit real*8 (a-h,o-z)
dimension R(3,3),B(norb,3),nRvec(nR,3),rhop(3,nR,norb,norb)
dimension shop(norb,norb,nR),hhop(norb,norb,nR)
dimension sderhop(3,nR,norb,norb),hderhop(3,nR,norb,norb)

complex*16 hhop
complex*16 hderhop,sderhop
!!!!!!!!!!!!!!!!!!!!!!!!!!!!!!!!!!!!!!!!!!!!!!!!!!!!!!!!!!!!!!!!!!!!!!         
rhop=0.0d0
hderhop=0.0d0
sderhop=0.0d0
do iR=1,nR
  do ialpha=1,norb
  do ialphap=1,ialpha
    Rx=nRvec(iR,1)*R(1,1)+nRvec(iR,2)*R(2,1)
    Ry=nRvec(iR,1)*R(1,2)+nRvec(iR,2)*R(2,2)
    Rz=0.0d0

    hderhop(1,iR,ialpha,ialphap)=complex(0.0d0,Rx)*hhop(ialpha,ialphap,iR)
    hderhop(2,iR,ialpha,ialphap)=complex(0.0d0,Ry)*hhop(ialpha,ialphap,iR)
    hderhop(3,iR,ialpha,ialphap)=0.0d0
  
    sderhop(1,iR,ialpha,ialphap)=complex(0.0d0,Rx)*shop(ialpha,ialphap,iR)
    sderhop(2,iR,ialpha,ialphap)=complex(0.0d0,Ry)*shop(ialpha,ialphap,iR)
    sderhop(3,iR,ialpha,ialphap)=0.0d0

  end do
  end do
end do

!point-like interactions
do nn=1,norb
  rhop(1,1,nn,nn)=B(nn,1)
  rhop(2,1,nn,nn)=B(nn,2)
  rhop(3,1,nn,nn)=B(nn,3)
end do

return
end


!!!!!!!!!!!!!!!!!!!!!!!!!!!!!!!!!!!!!!!!!!!!!!!!!!!!!   	        
subroutine get_vme_kernels(rkx,rky,rkz,nR,nRvec,norb,R, &
hkernel,skernel,shop,hhop,rhop,sderhop,hderhop,sderkernel,hderkernel,akernel, &
pgaugekernel)
implicit real*8 (a-h,o-z)

dimension R(3,3)
dimension nRvec(nR,3)

dimension shop(norb,norb,nR)
dimension hhop(norb,norb,nR)
dimension rhop(3,nR,norb,norb)
dimension sderhop(3,nR,norb,norb)
dimension hderhop(3,nR,norb,norb)

dimension hkernel(norb,norb)
dimension skernel(norb,norb)
dimension sderkernel(3,norb,norb)
dimension hderkernel(3,norb,norb)
dimension akernel(3,norb,norb)
dimension pgaugekernel(3,norb,norb)

complex*16 hhop
complex*16 hderhop,sderhop
complex*16 phase,factor,hkernel,skernel
complex*16 sderkernel,hderkernel,akernel
complex*16 pgaugekernel
!!!!!!!!!!!!!!!!!!!!!!!!!!!!!!!!!!!!!!!!!!!!!!!!!!!!!  	  	  
!evaluate \alpha \alpha' matrices for a given k

hkernel=0.0d0
hderkernel=0.0d0
skernel=0.0d0
sderkernel=0.0d0
akernel=0.0d0
pgaugekernel=0.0d0
do ialpha=1,norb
do ialphap=1,ialpha   

  do iRp=1,nR
    Rx=dble(nRvec(iRp,1))*R(1,1)+dble(nRvec(iRp,2))*R(2,1)
    Ry=dble(nRvec(iRp,1))*R(1,2)+dble(nRvec(iRp,2))*R(2,2)
    Rz=0.0d0
    phase=complex(0.0d0,rkx*Rx+rky*Ry+rkz*Rz)
    factor=exp(phase)     
              
    hkernel(ialpha,ialphap)=hkernel(ialpha,ialphap)+ &
    factor*hhop(ialpha,ialphap,iRp)                
    skernel(ialpha,ialphap)=skernel(ialpha,ialphap)+ &
    factor*shop(ialpha,ialphap,iRp)   
              
    do nj=1,3 
      sderkernel(nj,ialpha,ialphap)=sderkernel(nj,ialpha,ialphap)+ &
      factor*sderhop(nj,iRp,ialpha,ialphap)
  
      hderkernel(nj,ialpha,ialphap)=hderkernel(nj,ialpha,ialphap)+ &
      factor*hderhop(nj,iRp,ialpha,ialphap) 

      akernel(nj,ialpha,ialphap)=akernel(nj,ialpha,ialphap)+ &
      factor*(rhop(nj,iRp,ialpha,ialphap)+ &
      complex(0.0d0,1.0d0)*sderhop(nj,iRp,ialpha,ialphap))            
    end do  
  end do
    
  do nj=1,3
    pgaugekernel(nj,ialpha,ialphap)=hkernel(ialpha,ialphap)* &
    complex(0.0d0,1.0d0)* &
    (rhop(nj,1,ialphap,ialphap)-rhop(nj,1,ialpha,ialpha))
  end do
    
  !complex conjugate
  do nj=1,3
    hkernel(ialphap,ialpha)=conjg(hkernel(ialpha,ialphap))
    skernel(ialphap,ialpha)=conjg(skernel(ialpha,ialphap))
    sderkernel(nj,ialphap,ialpha)=conjg(sderkernel(nj,ialpha,ialphap))
    hderkernel(nj,ialphap,ialpha)=conjg(hderkernel(nj,ialpha,ialphap))
    akernel(nj,ialphap,ialpha)=conjg(akernel(nj,ialpha,ialphap))+ &
    complex(0.0d0,1.0d0)*conjg(sderkernel(nj,ialpha,ialphap))     
    pgaugekernel(nj,ialphap,ialpha)=conjg(pgaugekernel(nj,ialpha,ialphap))        
  end do
    
end do
end do  
    
return
end

!!!!!!!!!!!!!!!!!!!!!!!!!!!!!!!!!!!!!!!!!!!!!!!!!!!!!!!!!!!!!!!   	        
subroutine get_eigen_vme(norb, &
hkernel,akernel,hderkernel,pgaugekernel, &
hk_ev,e,pgauge,vjseudoa,vjseudob,vme) 

implicit real*8 (a-h,o-z)

dimension hkernel(norb,norb)
dimension hderkernel(3,norb,norb)
dimension pgaugekernel(3,norb,norb),pgauge(3,norb,norb)
dimension hk_ev(norb,norb),e(norb)
dimension akernel(3,norb,norb)

dimension vjseudoa(3,norb,norb),vjseudob(3,norb,norb),vme(3,norb,norb)

complex*16 hkernel,akernel,hderkernel
complex*16 hk_ev,vjseudoa,vjseudob,vme,pgaugekernel,pgauge

complex*16 amu,amup,aux1,factor
!!!!!!!!!!!!!!!!!!!!!!!!!!!!!!!!!!!!!!!!!!!!!!!!!!!!!!!!!!!!!!!	  
  
e=0.0d0
call diagoz(norb,e,hkernel) 
do ii=1,norb
do jj=1,norb
  hk_ev(ii,jj)=hkernel(ii,jj)
end do
end do

!phase election
do j=1,norb
  aux1=0.0d0
  do i=1,norb
    aux1=aux1+hk_ev(i,j)
  end do
  
  !argument of the sym
  arg=atan2(aimag(aux1),realpart(aux1))
  factor=exp(complex(0.0d0,-arg))
  !write(*,*) 'sum is now:',aux1*factor
  do ii=1,norb
    hk_ev(ii,j)=hk_ev(ii,j)*factor
  end do      
end do   

!write(*,*) 'computing velocity matrix elements'      
vme=0.0d0
vjseudoa=0.0d0
vjseudob=0.0d0
pgauge=0.0d0
do nn=1,norb
do nnp=1,nn        
  !momentums and A and B term
  do ialpha=1,norb
  do ialphap=1,norb
    amu=hk_ev(ialpha,nn)
    amup=hk_ev(ialphap,nnp)
    do nj=1,3      
      pgauge(nj,nn,nnp)=pgauge(nj,nn,nnp)+ &
      conjg(amu)*amup*pgaugekernel(nj,ialpha,ialphap)

      vjseudoa(nj,nn,nnp)=vjseudoa(nj,nn,nnp)+ &
      conjg(amu)*amup*hderkernel(nj,ialpha,ialphap)
        
      vjseudob(nj,nn,nnp)=vjseudob(nj,nn,nnp)+conjg(amu)*amup* &
      (e(nn)*akernel(nj,ialpha,ialphap)-e(nnp)*conjg(akernel(nj,ialphap,ialpha)))* &
      complex(0.0d0,1.0d0)         
    end do                      
    !if (nn.eq.2 .and. nnp.eq.1) then
    !write(*,*) nn,nnp,ialpha,ialphap,akernel(2,ialpha,ialphap),conjg(akernel(2,ialphap,ialpha))
    !pause
    !end if 
  end do
  end do

  do nj=1,3
    vme(nj,nn,nnp)=vjseudoa(nj,nn,nnp)+vjseudob(nj,nn,nnp)

    pgauge(nj,nnp,nn)=conjg(pgauge(nj,nn,nnp))
    vme(nj,nnp,nn)=conjg(vme(nj,nn,nnp))
    vjseudoa(nj,nnp,nn)=conjg(vjseudoa(nj,nn,nnp))
    vjseudob(nj,nnp,nn)=conjg(vjseudob(nj,nn,nnp))
  end do
          
end do
end do

return
end

!!!!!!!!!!!!!!!!!!!!!!!!!!!!!!!!!!!!!!!!!!!!!!!!!!!!!!!!!!!!!!!!!!!!!!!!
subroutine get_kubo_intens(nv,npointstotal,vcell,norb,nkubo_sp,e,kcount,vme,wn_sp, &
skubo_sp_int)
implicit real*8 (a-h,o-z)

dimension vme(3,norb,norb)
dimension skubo_sp_int(3,3,nkubo_sp)
dimension wn_sp(nkubo_sp)
dimension e(norb)

complex*16 vme,skubo_sp_int,factor1
pi=acos(-1.0d0)
!!!!!!!!!!!!!!!!!!!!!!!!!!!!!!!!!!!!!!!!!!!!!!!!!!!!!!!!!!!!!!!!!!!!!!!!	  
do nn=1,norb
!fermi disrtibution
if (nn.le.nv) then
  fnn=1.0d0
else
  fnn=0.0d0
end if
do nnp=1,norb
  wn_sp(kcount)=e(nn)-e(nnp)
  !fermi distribution
  if (nnp.le.nv) then
    fnnp=1.0d0
  else
    fnnp=0.0d0
  end if                    
  !DEDICE PREFACTOR WITH OCCUPATION
  if ((fnn-fnnp).eq.0.0d0) then !UPDATE: energies removed from this factor
    factor1=0.0d0         
  else
    factor1=(fnn-fnnp)/(wn_sp(kcount)) 
  end if
      !save oscillator stregths
      do nj=1,3
        do njp=1,3
          skubo_sp_int(nj,njp,kcount)=pi*factor1/(dble(npointstotal)*vcell) &
          *vme(nj,nn,nnp)*vme(njp,nnp,nn)
        end do
      end do
      !write(*,*) kcount,nn,nnp,factor1,vme(1,nn,nnp),vme(2,nnp,nn)
      kcount=kcount+1
      !write(*,*) kcount,skubo_sp_int(1,2,kcount)		  
end do
end do
  
!pause

return
end

!!!!!!!!!!!!!!!!!!!!!!!!!!!!!!!!!!!!!!!!!!!!!!!!!!!!!!!!!!!!!!!!!!!!!!!!      
subroutine broad_vector(type_broad,n,wn,fn,w0,wrange,nw,wp,fw_c,eta)

implicit real*8 (a-h,o-z)

dimension wn(n),fn(n),fn_real(n),wp(nw),fw_c(nw)
complex*16 fw_c,fn
character(100) type_broad
pi=acos(-1.0d0)
!!!!!!!!!!!!!!!!!!!!!!!!!!!!!!!!!!!!!!!!!!!!!!!!!!!!!!!!!!!!!!!!!!!!!!!!
wp=0.0d0
fw_c=0.0d0
do i=1,n
fn_real(i)=realpart(fn(i))
end do

do i=1,nw
wp(i)=(w0+wrange/dble(nw)*dble(i-1))
do inn=1,n
  rbroad=1.0d0
  if (type_broad.eq.'lorentzian') then
    rbroad=1.0d0/pi*aimag(1.0d0/(wp(i)-wn(inn)-complex(0.0d0,1.0d0)*eta))
  end if
  if (type_broad.eq.'gaussian') then
    rbroad=1.0d0/eta*1.0d0/sqrt(2.0d0*pi)*exp(-0.5d0/(eta**2)*(wp(i)-wn(inn))**2)
  end if
  if (type_broad.eq.'exponential') then
    rbroad=0.5d0/eta*exp(-abs(wp(i)-wn(inn))/eta)
  end if
  fw_c(i)=fw_c(i)+fn_real(inn)*rbroad
  !write(*,*) sc**(-1.0d0)*wn(inn),fn(inn)
end do
!pause
!write(*,*) sc**(-1.0d0)*wp(i),fw_c(i)
end do

return
end

!!!!!!!!!!!!!!!!!!!!!!!!!!!!!!!!!!!!!!!!!!!!!!!!!!!!!!!!!!!!!!!!!!!!!!!!
subroutine crossproduct(ax,ay,az,bx,by,bz,cx,cy,cz)

implicit real*8 (a-h,o-z)
!!!!!!!!!!!!!!!!!!!!!!!!!!!!!!!!!!!!!!!!!!!!!!!!!!!!!!!!!!!!!!!!!!!!!!!!
cx=ay*bz-az*by
cy=az*bx-ax*bz
cz=ax*by-ay*bx     
  
return
end

>>>>>>> c3d8d329
!!!!!!!!!!!!!!!!!!!!!!!!!!!!!!!!!!!!!!!!!!!!!!!!!!!!!!!!!!!!!!!!!!!!!!!!
!   NAME:         diagoz
!   INPUTS:       h matrix to diagonalize
!                 n dimension of h
!   OUTPUTS:      w; eigenvalues of h
!                 h;  gives eigenvectors by columns as output
!   DESCRIPTION:  this subroutine uses Lapack libraries to diagonalize
!                 an hermitian complex matrix.
!   
!     Juan Jose Esteve-Paredes                28.11.2017
!!!!!!!!!!!!!!!!!!!!!!!!!!!!!!!!!!!!!!!!!!!!!!!!!!!!!!!!!!!!!!!!!!!!!!!!
<<<<<<< HEAD
	subroutine diagoz(n,w,h)
!finding the eigenvalues of a complex matrix using LAPACK
	implicit real*8 (a-h,o-z)
!declarations, notice double precision
	dimension w(n)
	complex*16 h(n,n),WORK(2*n)
	dimension RWORK(3*n-2)
	character*1 JOBZ,UPLO
!!!!!!!!!!!!!!!!!!!!!!!!!!!!!!!!!!!!!!!!!!!!!!!!!!!!!!!!!!!!!!!!!!!!!!!!
!find the solution using the LAPACK routine ZGEEV
	JOBZ='V'
	UPLO='U'
	LWORK=2*n
		
	call zheev(JOBZ, UPLO, n, h, n, w, WORK, LWORK, RWORK, INFO)
	end

!!!!!!!!!!!!!!!!!!!!!!!!!!!!!!!!!!!!!!!!!!!!!!!!!!!!!!!!!!!!!!!!!!!!!!!!
	subroutine get_kubo_parameters(w0,wrange,nw,eta,type_broad,material_name, &
	file_name_sp,file_name_ex)
	implicit real*8 (a-h,o-z)
	
	character(100) type_broad
	character(100) material_name
	character(100) file_name_sp
	character(100) file_name_ex
	
!!!!!!!!!!!!!!!!!!!!!!!!!!!!!!!!!!!!!!!!!!!!!!!!!!!!!!!!!!!!!!!!!!!!!!!!
	open(10,file='kubo_w.in')	  
	read(10,*)
	read(10,*) w0
	read(10,*)
	read(10,*) wrange 
	read(10,*)
	read(10,*) nw
	read(10,*) 
	read(10,*) eta
	read(10,*) 
	read(10,*) type_broad
	read(10,*) 
	read(10,*) material_name
	read(10,*) 
	read(10,*) file_name_sp
	read(10,*) file_name_ex
	close(10)
		
	return
	end

!!!!!!!!!!!!!!!!!!!!!!!!!!!!!!!!!!!!!!!!!!!!!!!!!!!!!!!!!!!!!!!!!!!!!!!!
	subroutine crossproduct(ax,ay,az,bx,by,bz,cx,cy,cz)
	implicit real*8 (a-h,o-z)
!!!!!!!!!!!!!!!!!!!!!!!!!!!!!!!!!!!!!!!!!!!!!!!!!!!!!!!!!!!!!!!!!!!!!!!!
	cx=ay*bz-az*by
	cy=az*bx-ax*bz
	cz=ax*by-ay*bx     
	return
	end

!!!!!!!!!!!!!!!!!!!!!!!!!!!!!!!!!!!!!!!!!!!!!!!!!!!!!!!!!!!!!!!!!!!!!!!!!    	  
	subroutine hoppings_observables_TB(norb,nR,Rvec,R,B,shop,hhop, &
	rhop,sderhop,hderhop)
	implicit real*8 (a-h,o-z)
	dimension R(3,3),B(norb,3),Rvec(nR,3),phop(3,nR,norb,norb),rhop(3,nR,norb,norb)
	dimension shop(norb,norb,nR),hhop(norb,norb,nR)
	dimension sderhop(3,nR,norb,norb),hderhop(3,nR,norb,norb)
	
	complex*16 hderhop,sderhop
!!!!!!!!!!!!!!!!!!!!!!!!!!!!!!!!!!!!!!!!!!!!!!!!!!!!!!!!!!!!!!!!!!!!!!!!         
	rhop=0.0d0
	hderhop=0.0d0
	sderhop=0.0d0
	do iR=1,nR
		do ialpha=1,norb
		do ialphap=1,ialpha
			Rx=Rvec(iR,1)
			Ry=Rvec(iR,2)
			Rz=0.0d0
	
			hderhop(1,iR,ialpha,ialphap)=complex(0.0d0,Rx)*hhop(ialpha,ialphap,iR)
			hderhop(2,iR,ialpha,ialphap)=complex(0.0d0,Ry)*hhop(ialpha,ialphap,iR)
			hderhop(3,iR,ialpha,ialphap)=0.0d0
		
			sderhop(1,iR,ialpha,ialphap)=complex(0.0d0,Rx)*shop(ialpha,ialphap,iR)
			sderhop(2,iR,ialpha,ialphap)=complex(0.0d0,Ry)*shop(ialpha,ialphap,iR)
			sderhop(3,iR,ialpha,ialphap)=0.0d0
	
		end do
		end do
	end do
	
	!point-like interactions
	do nn=1,norb
		rhop(1,1,nn,nn)=B(nn,1)
		rhop(2,1,nn,nn)=B(nn,2)
		rhop(3,1,nn,nn)=B(nn,3)
	end do
		
	
	return
	end
	
!!!!!!!!!!!!!!!!!!!!!!!!!!!!!!!!!!!!!!!!!!!!!!!!!!!!!!!   	        
	subroutine get_vme_kernels(rkx,rky,rkz,nR,Rvec,norb,R, &
	hkernel,skernel,shop,hhop,rhop,sderhop,hderhop,sderkernel,hderkernel,akernel, &
	pgaugekernel)
	implicit real*8 (a-h,o-z)
	
	dimension R(3,3)
	dimension Rvec(nR,3)
	
	dimension shop(norb,norb,nR)
	dimension hhop(norb,norb,nR)
	dimension rhop(3,nR,norb,norb)
	dimension sderhop(3,nR,norb,norb)
	dimension hderhop(3,nR,norb,norb)

	dimension hkernel(norb,norb)
	dimension skernel(norb,norb)	  
	dimension sderkernel(3,norb,norb)
	dimension hderkernel(3,norb,norb)
	dimension akernel(3,norb,norb)
	dimension pgaugekernel(3,norb,norb)
	
	complex*16 hderhop,sderhop
	complex*16 phase,factor,hkernel,skernel
	complex*16 sderkernel,hderkernel,akernel
	complex*16 pgaugekernel
!!!!!!!!!!!!!!!!!!!!!!!!!!!!!!!!!!!!!!!!!!!!!!!!!!!!!!!  	  	  
	!evaluate \alpha \alpha' matrices for a given k

	hkernel=0.0d0
	hderkernel=0.0d0
	skernel=0.0d0
	sderkernel=0.0d0
	akernel=0.0d0
	pgaugekernel=0.0d0
	do ialpha=1,norb
	do ialphap=1,ialpha   

		do iRp=1,nR
		Rx=Rvec(iRp,1)
		Ry=Rvec(iRp,2)
		Rz=0.0d0
		phase=complex(0.0d0,rkx*Rx+rky*Ry+rkz*Rz)
		factor=exp(phase)     
					
		hkernel(ialpha,ialphap)=hkernel(ialpha,ialphap)+ &
		factor*hhop(ialpha,ialphap,iRp)                
		skernel(ialpha,ialphap)=skernel(ialpha,ialphap)+ &
		factor*shop(ialpha,ialphap,iRp)   
					
		do nj=1,3 
			sderkernel(nj,ialpha,ialphap)=sderkernel(nj,ialpha,ialphap)+ &
			factor*sderhop(nj,iRp,ialpha,ialphap)
		
			hderkernel(nj,ialpha,ialphap)=hderkernel(nj,ialpha,ialphap)+ &
			factor*hderhop(nj,iRp,ialpha,ialphap) 
	
			akernel(nj,ialpha,ialphap)=akernel(nj,ialpha,ialphap)+ &
			factor*(rhop(nj,iRp,ialpha,ialphap)+ &
			complex(0.0d0,1.0d0)*sderhop(nj,iRp,ialpha,ialphap))            
		end do  
		end do
		
		do nj=1,3
		pgaugekernel(nj,ialpha,ialphap)=hkernel(ialpha,ialphap)* &
		complex(0.0d0,1.0d0)* &
		(rhop(nj,1,ialphap,ialphap)-rhop(nj,1,ialpha,ialpha))
		end do
		
		!complex conjugate
		do nj=1,3
		hkernel(ialphap,ialpha)=conjg(hkernel(ialpha,ialphap))
		skernel(ialphap,ialpha)=conjg(skernel(ialpha,ialphap))
		sderkernel(nj,ialphap,ialpha)=conjg(sderkernel(nj,ialpha,ialphap))
		hderkernel(nj,ialphap,ialpha)=conjg(hderkernel(nj,ialpha,ialphap))
		akernel(nj,ialphap,ialpha)=conjg(akernel(nj,ialpha,ialphap))+ &
		complex(0.0d0,1.0d0)*conjg(sderkernel(nj,ialpha,ialphap))     
		pgaugekernel(nj,ialphap,ialpha)=conjg(pgaugekernel(nj,ialpha,ialphap))        
		end do
		
	end do
	end do  
		
	return
	end
	
!!!!!!!!!!!!!!!!!!!!!!!!!!!!!!!!!!!!!!!!!!!!!!!!!!!!!!!!!!!!!!!   	        
	subroutine get_eigen_vme(rkx,rky,rkz,nR,Rvec,norb,R, &
	hkernel,skernel,akernel,sderkernel,hderkernel,pgaugekernel, &
	hk_ev,e,pgauge,vjseudoa,vjseudob,vme) 
	implicit real*8 (a-h,o-z)
	
	dimension R(3,3),Rvec(nR,3),hkernel(norb,norb),skernel(norb,norb)
	dimension sderkernel(3,norb,norb),hderkernel(3,norb,norb)
	dimension pgaugekernel(3,norb,norb),pgauge(3,norb,norb)
	dimension hk_alpha(norb,norb),hk_ev(norb,norb),e(norb)
	dimension akernel(3,norb,norb)
	
	dimension vjseudoa(3,norb,norb),vjseudob(3,norb,norb),vme(3,norb,norb)
	
	complex*16 hkernel,akernel,skernel,sderkernel,hderkernel
	complex*16 hk_alpha,hk_ev,vjseudoa,vjseudob,vme,pgaugekernel,pgauge
	
	complex*16 amu,amup,aux1,factor
!!!!!!!!!!!!!!!!!!!!!!!!!!!!!!!!!!!!!!!!!!!!!!!!!!!!!!!!!!!!!!!	  
	
	e=0.0d0
	call diagoz(norb,e,hkernel) 
	hk_ev(:,:)=hkernel(:,:)

	!phase election
	do j=1,norb
	aux1=0.0d0
	do i=1,norb
		aux1=aux1+hk_ev(i,j)
	end do
	!argument of the sym
	arg=atan2(aimag(aux1),realpart(aux1))
	factor=exp(complex(0.0d0,-arg))
	!write(*,*) 'sum is now:',aux1*factor
	hk_ev(:,j)=hk_ev(:,j)*factor
	end do   

	!write(*,*) 'computing velocity matrix elements'      
	vme=0.0d0
	vjseudoa=0.0d0
	vjseudob=0.0d0
	pgauge=0.0d0
	do nn=1,norb
	do nnp=1,nn        
		!momentums and A and B term
		do ialpha=1,norb
		do ialphap=1,norb
			amu=hk_ev(ialpha,nn)
			amup=hk_ev(ialphap,nnp)
			do nj=1,3      
			pgauge(nj,nn,nnp)=pgauge(nj,nn,nnp)+ &
			conjg(amu)*amup*pgaugekernel(nj,ialpha,ialphap)
			
			vjseudoa(nj,nn,nnp)=vjseudoa(nj,nn,nnp)+ &
			conjg(amu)*amup*hderkernel(nj,ialpha,ialphap)
			
			vjseudob(nj,nn,nnp)=vjseudob(nj,nn,nnp)+conjg(amu)*amup* &
			(e(nn)*akernel(nj,ialpha,ialphap)-e(nnp)*conjg(akernel(nj,ialphap,ialpha)))* &
			complex(0.0d0,1.0d0)         
			end do                      
		end do
		
		end do
		do nj=1,3
		vme(nj,nn,nnp)=vjseudoa(nj,nn,nnp)+vjseudob(nj,nn,nnp)
		
		pgauge(nj,nnp,nn)=conjg(pgauge(nj,nn,nnp))
		vme(nj,nnp,nn)=conjg(vme(nj,nn,nnp))
		vjseudoa(nj,nnp,nn)=conjg(vjseudoa(nj,nn,nnp))
		vjseudob(nj,nnp,nn)=conjg(vjseudob(nj,nn,nnp))
		end do	
	end do
	end do
	
	return
	end
	
!!!!!!!!!!!!!!!!!!!!!!!!!!!!!!!!!!!!!!!!!!!!!!!!!!!!!!!!!!!!!!!!!!!!!!!!
	subroutine get_kubo_intens(nv,npointstotal,vcell,norb,nkubo_sp,e,kcount,vme,wn_sp, &
	skubo_sp_int)
	implicit real*8 (a-h,o-z)
	
	dimension vme(3,norb,norb)
	dimension skubo_sp_int(3,3,nkubo_sp)
	dimension wn_sp(nkubo_sp)
	dimension e(norb)
	
	complex*16 vme,skubo_sp_int,factor1
	pi=acos(-1.0d0)
!!!!!!!!!!!!!!!!!!!!!!!!!!!!!!!!!!!!!!!!!!!!!!!!!!!!!!!!!!!!!!!!!!!!!!!!	  
	do nn=1,norb	
	!fermi disrtibution
	if (nn.le.nv) then
		fnn=1.0d0
	else
		fnn=0.0d0
	end if		    
	do nnp=1,norb
		wn_sp(kcount)=e(nn)-e(nnp)
		!fermi distribution
		if (nnp.le.nv) then
		fnnp=1.0d0
		else
		fnnp=0.0d0
		end if                    
		!DEDICE PREFACTOR WITH OCCUPATION
		if ((fnn-fnnp).eq.0.0d0) then !UPDATE: energies removed from this factor
		factor1=0.0d0         
		else
		factor1=(fnn-fnnp)/(wn_sp(kcount)) 
		end if           	  
		!save oscillator stregths
		do nj=1,3
		do njp=1,3		  
			skubo_sp_int(nj,njp,kcount)=2.0d0*pi*factor1/(dble(npointstotal)*vcell) &
			*vme(nj,nn,nnp)*vme(njp,nnp,nn)		        		  
		end do	
		end do	
		kcount=kcount+1			
	end do
	end do	  	  
	
	return
	end	  
	
!!!!!!!!!!!!!!!!!!!!!!!!!!!!!!!!!!!!!!!!!!!!!!!!!!!!!!!!!!!!!!!!!!!!!!!!      
	subroutine broad_vector(type_broad,n,wn,fn,w0,wrange,nw,wp,fw_c,eta)
	implicit real*8 (a-h,o-z)
	
	dimension wn(n),fn(n),fn_real(n),wp(nw),wp_aux(nw),fw(nw),fw_c(nw)
	complex*16 fw_c,fn
	character(100) type_broad
	pi=acos(-1.0d0)
!!!!!!!!!!!!!!!!!!!!!!!!!!!!!!!!!!!!!!!!!!!!!!!!!!!!!!!!!!!!!!!!!!!!!!!!
	wp=0.0d0
	fw_c=0.0d0
	do i=1,n
	fn_real(i)=realpart(fn(i))
	end do
	
	do i=1,nw
	wp(i)=(w0+wrange/dble(nw)*dble(i-1))
	do inn=1,n
		rbroad=1.0d0
		if (type_broad.eq.'lorentzian') then
		rbroad=1.0d0/pi*aimag(1.0d0/(wp(i)-wn(inn)-complex(0.0d0,1.0d0)*eta))
		end if
		if (type_broad.eq.'gaussian') then
		rbroad=1.0d0/eta*1.0d0/sqrt(2.0d0*pi)*exp(-0.5d0/(eta**2)*(wp(i)-wn(inn))**2)
		end if		  
		if (type_broad.eq.'exponential') then
		rbroad=0.5d0/eta*exp(-abs(wp(i)-wn(inn))/eta)
		end if		  
		fw_c(i)=fw_c(i)+fn_real(inn)*rbroad
		!write(*,*) sc**(-1.0d0)*wn(inn),fn(inn)
	end do
	!pause
	!write(*,*) sc**(-1.0d0)*wp(i),fw_c(i)
	end do

	
	return
=======
subroutine diagoz(n,w,h)
!finding the eigenvalues of a complex matrix using LAPACK
implicit real*8 (a-h,o-z)
!declarations, notice double precision
dimension w(n)
complex*16 h(n,n),WORK(2*n)
dimension RWORK(3*n-2)
character*1 JOBZ,UPLO
!!!!!!!!!!!!!!!!!!!!!!!!!!!!!!!!!!!!!!!!!!!!!!!!!!!!!!!!!!!!!!!!!!!!!!!!
!find the solution using the LAPACK routine ZGEEV
JOBZ='V'
UPLO='U'
LWORK=2*n
        
call zheev(JOBZ, UPLO, n, h, n, w, WORK, LWORK, RWORK, INFO)
>>>>>>> c3d8d329
end
<|MERGE_RESOLUTION|>--- conflicted
+++ resolved
@@ -1,1215 +1,643 @@
-<<<<<<< HEAD
-!!!!!!!!!!!!!!!!!!!!!!!!!!!!!!!!!!!!!!!!!!!!!!!!!!!!!!!!!!!!!!!!!!!!!!!!!!
-subroutine skubo_w(nR,norb,norb_ex,nv,Rvec,R,B,hhop,shop,npointstotal,rkx, &
-				   rky,rkz,fk_ex,e_ex)
-	implicit real*8 (a-h,o-z)
-	
-	dimension Rvec(nR,3)
-	dimension R(3,3)
-	dimension B(norb,3)
-	dimension hhop(norb,norb,nR)
-	dimension shop(norb,norb,nR)
-	dimension rkx(npointstotal)
-	dimension rky(npointstotal)
-	dimension rkz(npointstotal)		  
-	dimension fk_ex(norb_ex,norb_ex)
-	dimension e_ex(norb_ex)
-	
-	dimension rhop(3,nR,norb,norb)
-	dimension sderhop(3,nR,norb,norb)
-	dimension hderhop(3,nR,norb,norb)
-	
-	dimension hkernel(norb,norb)
-	dimension skernel(norb,norb)
-	dimension hderkernel(3,norb,norb)
-	dimension sderkernel(3,norb,norb)
-	dimension akernel(3,norb,norb)
-	dimension pgaugekernel(3,norb,norb)
-	
-	dimension hk_ev(norb,norb)
-	dimension e(norb)
-	dimension pgauge(3,norb,norb)
-	dimension vjseudoa(3,norb,norb) 
-	dimension vjseudob(3,norb,norb)
-	dimension vme(3,norb,norb)
-
-	allocatable vme_ex(:,:,:)
-	
-	allocatable wp(:)	  
-	allocatable wn_sp(:)
-	allocatable wn_ex(:)
-	allocatable skubo_sp_int(:,:,:)
-	allocatable skubo_ex_int(:,:,:)	  
-	allocatable sigma_w_sp(:,:,:)
-	allocatable sigma_w_ex(:,:,:)	
-
-	complex*16 sderhop
-	complex*16 hderhop
-	complex*16 fk_ex
-	complex*16 hkernel
-	complex*16 skernel
-	complex*16 hderkernel
-	complex*16 sderkernel
-	complex*16 akernel
-	complex*16 pgaugekernel
-	complex*16 hk_ev
-	complex*16 pgauge
-	complex*16 vjseudoa
-	complex*16 vjseudob
-	complex*16 vme
-	
-	complex*16 vme_ex 
-	
-	complex*16 skubo_sp_int
-	complex*16 skubo_ex_int 
-	complex*16 sigma_w_sp
-	complex*16 sigma_w_ex
-	
-	character(100) type_broad
-	character(100) material_name
-	character(100) file_name_sp
-	character(100) file_name_ex
-	pi=acos(-1.0d0)
-!!!!!!!!!!!!!!!!!!!!!!!!!!!!!!!!!!!!!!!!!!!!!!!!!!!!!!!!!!!!!!!!!!!!!!!!!!
-	!Here we work in atomic units
-	Rvec=Rvec/0.52917721067121d0 
-	R=R/0.52917721067121d0 
-	B=B/0.52917721067121d0
-	hhop=hhop/27.211385d0
-	rkx=rkx*0.52917721067121d0
-	rky=rky*0.52917721067121d0
-	rkz=rkz*0.52917721067121d0
-	e_ex=e_ex/27.211385d0
-	
-	write(*,*) Rvec
-		
-	call get_kubo_parameters(w0,wrange,nw,eta,type_broad,material_name, &
-	file_name_sp,file_name_ex)	
-	eta=eta/27.211385d0
-	call crossproduct(R(1,1),R(1,2),R(1,3),R(2,1), &
-	R(2,2),R(2,3),cx,cy,cz)         
-	vcell=sqrt(cx**2+cy**2+cz**2)	  
-
-	nkubo_sp=norb**2*npointstotal
-	nkubo_ex=norb_ex
-	allocate (wp(nw))	
-	allocate (wn_sp(nkubo_sp))
-	allocate (wn_ex(nkubo_ex))
-	allocate (vme_ex(3,nkubo_ex,2))
-	allocate (skubo_sp_int(3,3,nkubo_sp))
-	allocate (skubo_ex_int(3,3,nkubo_ex))
-	allocate (sigma_w_sp(3,3,nw))
-	allocate (sigma_w_ex(3,3,nw))
-
-	wp=0.0d0
-	wn_sp=0.0d0
-	wn_ex=0.0d0
-	skubo_sp_int=0.0d0
-	skubo_ex_int=0.0d0
-	sigma_w_sp=0.0d0
-	sigma_w_ex=0.0d0
-	vme_ex=0.0d0	 
-	!Brillouin zone sampling
-	kcount=1
-	
-	call hoppings_observables_TB(norb,nR,Rvec,R,B,shop,hhop,rhop,sderhop,hderhop)	
-!   open(10,file='velocities.dat')		  
-	do ibz=1,npointstotal
-	!write(*,*) 'point:',ibz,npointstotal         
-	rkxp=rkx(ibz)
-	rkyp=rky(ibz)
-	rkzp=rkz(ibz)
-			
-	!get matrices in the \alpha, \alpha' basis (orbitals,k)    		
-	call get_vme_kernels(rkxp,rkyp,rkzp,nR,Rvec,norb,R, &
-	hkernel,skernel,shop,hhop,rhop,sderhop,hderhop,sderkernel,hderkernel,akernel, &
-	pgaugekernel)
-	
-	!velocity matrix elements
-	call get_eigen_vme(rkxp,rkyp,rkzp,nR,Rvec,norb,R, &
-	hkernel,skernel,akernel,sderkernel,hderkernel, &
-	pgaugekernel,hk_ev,e,pgauge,vjseudoa,vjseudob,vme) 
-
-	! if (rkyp.eq.0.0d0) then
-	! 	write(10,*) ibz,rkxp,rkyp,rkzp,realpart(vme(1,1,2)),aimag(vme(1,1,2))
-	! end if
-	
-	!write(*,*) ibz,vme(1,2,1)
-	!pause
-	!compute exciton velocity matrix element
-	do iex=1,nkubo_ex
-		wn_ex(iex)=e_ex(iex)
-		do nj=1,3
-		vme_ex(nj,iex,1)=vme_ex(nj,iex,1)+fk_ex(ibz,iex)*vme(nj,1,2)
-		vme_ex(nj,iex,2)=vme_ex(nj,iex,2)+fk_ex(ibz,iex)*vme(nj,2,1)
-		end do
-	end do
-
-	!get strength for kubo SP
-	call get_kubo_intens(nv,npointstotal,vcell,norb,nkubo_sp,e,kcount,vme,wn_sp,skubo_sp_int)		
-	end do
-	
-	!fill kubo oscillators of EXCITONS
-	do nn=1,nkubo_ex	 	  
-	!save oscillator stregths
-	do nj=1,3
-		do njp=1,3		  
-		skubo_ex_int(nj,njp,nn)=pi/(dble(npointstotal)*vcell) &
-		*conjg(vme_ex(nj,nn,1))*vme_ex(njp,nn,1)/wn_ex(nn)   !pick the correct order of operators
-		end do	
-	end do	
-	end do	
-	
-	!broad the delta points of sp and exciton
-	do ialpha=1,3
-	do ialphap=1,3
-		call broad_vector(type_broad,nkubo_sp,wn_sp,skubo_sp_int(ialpha,ialphap,:), &
-		w0/27.211385d0,wrange/27.211385d0,nw,wp,sigma_w_sp(ialpha,ialphap,:),eta)
-	end do
-	end do	  	  
-	do ialpha=1,3
-	do ialphap=1,3
-		call broad_vector(type_broad,nkubo_ex,wn_ex,skubo_ex_int(ialpha,ialphap,:), &
-		w0/27.211385d0,wrange/27.211385d0,nw,wp,sigma_w_ex(ialpha,ialphap,:),eta)
-	end do
-	end do
-
-	!write frequency dependent conductivity	  
-	open(50,file=file_name_sp)
-	open(60,file=file_name_ex)
-	do iw=1,nw
-		!feps=1.0d0
-		feps=4.0d0*pi*1.0d0/137.035999084d0*100.0d0   !bsorbance units
-		write(50,*) wp(iw)*27.211385d0,-realpart(feps*sigma_w_sp(1,1,iw)), &
-					-realpart(feps*sigma_w_sp(1,2,iw)), &
-					-realpart(feps*sigma_w_sp(1,3,iw)), &
-					-realpart(feps*sigma_w_sp(2,1,iw)), &
-					-realpart(feps*sigma_w_sp(2,2,iw)), &
-					-realpart(feps*sigma_w_sp(2,3,iw)), &
-					-realpart(feps*sigma_w_sp(3,1,iw)), &
-					-realpart(feps*sigma_w_sp(3,2,iw)), &
-					-realpart(feps*sigma_w_sp(3,3,iw))                
-		write(60,*) wp(iw)*27.211385d0,realpart(feps*sigma_w_ex(1,1,iw)), &
-					realpart(feps*sigma_w_ex(1,2,iw)), &
-					realpart(feps*sigma_w_ex(1,3,iw)), &
-					realpart(feps*sigma_w_ex(2,1,iw)), &
-					realpart(feps*sigma_w_ex(2,2,iw)), &
-					realpart(feps*sigma_w_ex(2,3,iw)), &
-					realpart(feps*sigma_w_ex(3,1,iw)), &
-					realpart(feps*sigma_w_ex(3,2,iw)), &	
-					realpart(feps*sigma_w_ex(3,3,iw))						  
-	end do
-	close(50)
-	close(60)
-
-	
-	return
-	end
-	
-	!necessary subroutines
-	!call get_kubo_parameters
-	!call crossproduct
-	!call get_vme_kernels
-	!call get_eigen_vme
-	!call get_kubo_intens
-	!call broad_vector
-	!call hoppings_observables_TB
-	!call diagoz
-=======
-!norb,norb_ex,nv_ex,nc_ex,nv!!!!!!!!!!!!!!!!!!!!!!!!!!!!!!!!!!!!!!!!!!!!!!!!!!!!!!!!!!!!!!!!!!!!!!!!!
-subroutine skubo_w(nR,norb,norb_ex,nv_ex,nc_ex,nv,Rvec,R,B,hhop,shop,npointstotal,rkx, &
-rky,rkz,fk_ex,e_ex)
-implicit real*8 (a-h,o-z)
-   
-dimension Rvec(nR,3)
-dimension nRvec(nR,3)
-dimension R(3,3)
-dimension B(norb,3)
-dimension hhop(norb,norb,nR)
-dimension shop(norb,norb,nR)
-dimension rkx(npointstotal)
-dimension rky(npointstotal)
-dimension rkz(npointstotal)
-dimension fk_ex(norb_ex,norb_ex)
-dimension e_ex(norb_ex)
-   
-dimension rhop(3,nR,norb,norb)
-dimension sderhop(3,nR,norb,norb)
-dimension hderhop(3,nR,norb,norb)
-   
-dimension hkernel(norb,norb)
-dimension skernel(norb,norb)
-dimension hderkernel(3,norb,norb)
-dimension sderkernel(3,norb,norb)
-dimension akernel(3,norb,norb)
-dimension pgaugekernel(3,norb,norb)
-   
-dimension hk_ev(norb,norb)
-dimension e(norb)
-dimension pgauge(3,norb,norb)
-dimension vjseudoa(3,norb,norb) 
-dimension vjseudob(3,norb,norb)
-dimension vme(3,norb,norb)
-      
-allocatable vme_ex(:,:,:)
-   
-allocatable wp(:)
-allocatable wn_sp(:)
-allocatable wn_ex(:)
-allocatable skubo_sp_int(:,:,:)
-allocatable skubo_ex_int(:,:,:)
-allocatable sigma_w_sp(:,:,:)
-allocatable sigma_w_ex(:,:,:)
-   
-complex*16 hhop
-complex*16 sderhop
-complex*16 hderhop
-complex*16 fk_ex
-complex*16 hkernel
-complex*16 skernel
-complex*16 hderkernel
-complex*16 sderkernel
-complex*16 akernel
-complex*16 pgaugekernel
-complex*16 hk_ev
-complex*16 pgauge
-complex*16 vjseudoa
-complex*16 vjseudob
-complex*16 vme
-   
-complex*16 vme_ex 
-  
-complex*16 skubo_sp_int
-complex*16 skubo_ex_int 
-complex*16 sigma_w_sp
-complex*16 sigma_w_ex
-  
-character(100) type_broad
-character(100) file_name_sp
-character(100) file_name_ex
-pi=acos(-1.0d0)
-!!!!!!!!!!!!!!!!!!!!!!!!!!!!!!!!!!!!!!!!!!!!!!!!!!!!!!!!!!!!!!!!!!!!!!!
-!Here we work in atomic units
-Rvec=Rvec/0.52917721067121d0
-R=R/0.52917721067121d0 
-B=B/0.52917721067121d0
-hhop=hhop/27.211385d0
-rkx=rkx*0.52917721067121d0
-rky=rky*0.52917721067121d0
-rkz=rkz*0.52917721067121d0
-e_ex=e_ex/27.211385d0
-  
-!fill nRvec
-call fill_nRvec(nR,R,Rvec,nRvec)
-  
-!get printing parameters
-call get_kubo_parameters(w0,wrange,nw,eta,type_broad, &
-file_name_sp,file_name_ex)
-eta=eta/27.211385d0
-  
-!get unit cell volume
-call crossproduct(R(1,1),R(1,2),R(1,3),R(2,1), &
-R(2,2),R(2,3),cx,cy,cz)         
-vcell=sqrt(cx**2+cy**2+cz**2)
-    
-nkubo_sp=norb**2*npointstotal
-allocate (wp(nw))
-allocate (wn_sp(nkubo_sp))
-allocate (skubo_sp_int(3,3,nkubo_sp))
-allocate (sigma_w_sp(3,3,nw))
-wp=0.0d0
-wn_sp=0.0d0
-skubo_sp_int=0.0d0
-sigma_w_sp=0.0d0
-    
-norb_ex_band=nv_ex*nc_ex !number of electron-hole pairs per k-point 
-nkubo_ex=norb_ex  !total number of optical transitions 
-allocate (wn_ex(nkubo_ex))
-allocate (vme_ex(3,nkubo_ex,2))
-allocate (sigma_w_ex(3,3,nw))
-allocate (skubo_ex_int(3,3,nkubo_ex))
-wn_ex=0.0d0
-vme_ex=0.0d0
-sigma_w_ex=0.0d0
-skubo_ex_int=0.0d0
-      
-  
-kcount=1
-call hoppings_observables_TB(norb,nR,nRvec,R,B,shop,hhop,rhop,sderhop,hderhop)
-write(*,*) 'mapping the BZ...'
-do ibz=1,npointstotal
-  write(*,*) 'point:',ibz,npointstotal         
-  rkxp=rkx(ibz)
-  rkyp=rky(ibz)
-  rkzp=rkz(ibz)
-          
-  !get matrices in the \alpha, \alpha' basis (orbitals,k)    		
-  call get_vme_kernels(rkxp,rkyp,rkzp,nR,nRvec,norb,R,hkernel,skernel,shop, &
-  hhop,rhop,sderhop,hderhop,sderkernel,hderkernel,akernel,pgaugekernel)
-
-  !velocity matrix elements
-  call get_eigen_vme(norb,hkernel,akernel,hderkernel, &
-  pgaugekernel,hk_ev,e,pgauge,vjseudoa,vjseudob,vme) 
-      
-  !fill V_N
-  do nj=1,3
-    do iex=1,norb_ex
-    wn_ex(iex)=e_ex(iex)
-      do ib=1,norb_ex_band
-        nv_ip=nv-mod(ib,nc_ex) !identify single particle band indices
-        nc_ip=nv+int(ib/nv_ex)+mod(ib,nv_ex)
-  
-        j=(ibz-1)*norb_ex_band+ib
-        vme_ex(nj,iex,1)=vme_ex(nj,iex,1)+fk_ex(j,iex)*vme(nj,nv_ip,nc_ip)
-        vme_ex(nj,iex,2)=vme_ex(nj,iex,2)+fk_ex(j,iex)*vme(nj,nc_ip,nv_ip)
-      end do
-    end do
-  end do  
-            
-  !get strength for kubo SP
-  call get_kubo_intens(nv,npointstotal,vcell,norb,nkubo_sp,e,kcount,vme,wn_sp,skubo_sp_int)
-end do
-  
-!fill kubo oscillators of EXCITONS
-do nn=1,nkubo_ex
-  !save oscillator stregths
-  do nj=1,3
-    do njp=1,3
-      skubo_ex_int(nj,njp,nn)=pi/(dble(npointstotal)*vcell) &
-      *conjg(vme_ex(nj,nn,1))*vme_ex(njp,nn,1)/wn_ex(nn)   !pick the correct order of operators
-    end do
-  end do 
-end do
-  
-!broad the delta points of sp and exciton
-write(*,*) 'Broadening points...'
-do ialpha=1,3
-  do ialphap=1,3
-    write(*,*) 'componentent:',ialpha,ialphap
-    call broad_vector(type_broad,nkubo_sp,wn_sp,skubo_sp_int(ialpha,ialphap,:), &
-    w0/27.211385d0,wrange/27.211385d0,nw,wp,sigma_w_sp(ialpha,ialphap,:),eta)
-  end do
-end do
-  
-do ialpha=1,3
-  do ialphap=1,3
-    call broad_vector(type_broad,nkubo_ex,wn_ex,skubo_ex_int(ialpha,ialphap,:), &
-    w0/27.211385d0,wrange/27.211385d0,nw,wp,sigma_w_ex(ialpha,ialphap,:),eta)
-  end do
-end do
-  
-!write frequency dependent conductivity	  
-open(50,file=file_name_sp)
-open(60,file=file_name_ex)
-open(70,file='test_real.dat')
-do iw=1,nw
-  feps=1.0d0
-  !feps=4.0d0*pi*1.0d0/137.035999084d0*100.0d0   !absorbance units
-  !eps=4.0d0   !\sigma_0 units
-  write(50,*) wp(iw)*27.211385d0,-realpart(feps*sigma_w_sp(1,1,iw)), &
-              -realpart(feps*sigma_w_sp(1,2,iw)), &
-              -realpart(feps*sigma_w_sp(1,3,iw)), &
-              -realpart(feps*sigma_w_sp(2,1,iw)), &
-              -realpart(feps*sigma_w_sp(2,2,iw)), &
-              -realpart(feps*sigma_w_sp(2,3,iw)), &
-              -realpart(feps*sigma_w_sp(3,1,iw)), &
-              -realpart(feps*sigma_w_sp(3,2,iw)), &
-              -realpart(feps*sigma_w_sp(3,3,iw))                
-  write(60,*) wp(iw)*27.211385d0,realpart(feps*sigma_w_ex(1,1,iw)), &
-              realpart(feps*sigma_w_ex(1,2,iw)), &
-              realpart(feps*sigma_w_ex(1,3,iw)), &
-              realpart(feps*sigma_w_ex(2,1,iw)), &
-              realpart(feps*sigma_w_ex(2,2,iw)), &
-              realpart(feps*sigma_w_ex(2,3,iw)), &
-              realpart(feps*sigma_w_ex(3,1,iw)), &
-              realpart(feps*sigma_w_ex(3,2,iw)), &	
-              realpart(feps*sigma_w_ex(3,3,iw))
-  write(70,*) wp(iw)*27.211385d0,-feps*sigma_w_ex(1,2,iw) 
-end do
-
-close(50)
-close(60)
-close(70)
-
-return
-end
-  
-  
-!!!!!!!!!!!!!!!!!!!!!!!!!!!!!!!!!!!!!!!!!!!!!!!!!!!!!!!!!!!!!!!!!!!!!!!
-subroutine fill_nRvec(nR,R,Rvec,nRvec)
-implicit real*8 (a-h,o-z)
-dimension R(3,3),Rvec(nR,3),nRvec(nR,3)
-!!!!!!!!!!!!!!!!!!!!!!!!!!!!!!!!!!!!!!!!!!!!!!!!!!!!!!!!!!!!!!!!!!!!!!
-nRvec=0
-do inR=1,nR
-  if (abs(Rvec(inR,3)).gt.0.1d0) then
-    nz=10
-  else
-    nz=0
-  end if
-end do
-
-kcount=0
-do n3=-nz,nz !run n3 first (better for 2D)
-  do n1=-3,3
-    do n2=-3,3
-      do inR=1,nR
-        Rx=n1*R(1,1)+n2*R(2,1)+n3*R(3,1)
-        Ry=n1*R(1,2)+n2*R(2,2)+n3*R(3,2)
-        Rz=n1*R(1,3)+n2*R(2,3)+n3*R(3,3)
-        d=sqrt((Rx-Rvec(inR,1))**2+(Ry-Rvec(inR,2))**2 &
-        +(Rz-Rvec(inR,3))**2)
-        !write(*,*) inR,n1,n2,n3,d
-        if (d.lt.0.01d0) then
-          !write(*,*) inR,n1,n2,n3,kcount
-          nRvec(inR,1)=n1
-          nRvec(inR,2)=n2
-          nRvec(inR,3)=n3
-          kcount=kcount+1
-          if (kcount.eq.nR) goto 88
-        end if
-      end do
-    end do
-  end do
-end do
-88 continue
-  
-return
-end
-  
-!!!!!!!!!!!!!!!!!!!!!!!!!!!!!!!!!!!!!!!!!!!!!!!!!!!!!!!!!!!!!!!!!!!!!!!!
-subroutine get_kubo_parameters(w0,wrange,nw,eta,type_broad, &
-file_name_sp,file_name_ex)
-implicit real*8 (a-h,o-z)
-
-character(100) type_broad
-character(100) file_name_sp
-character(100) file_name_ex
-
-!!!!!!!!!!!!!!!!!!!!!!!!!!!!!!!!!!!!!!!!!!!!!!!!!!!!!!!!!!!!!!!!!!!!!!
-open(10,file='kubo_w.in')
-read(10,*)
-read(10,*) w0
-read(10,*)
-read(10,*) wrange 
-read(10,*)
-read(10,*) nw
-read(10,*) 
-read(10,*) eta
-read(10,*) 
-read(10,*) type_broad
-read(10,*)  
-read(10,*) file_name_sp
-read(10,*) file_name_ex
-close(10)
-    
-return
-end
-!!!!!!!!!!!!!!!!!!!!!!!!!!!!!!!!!!!!!!!!!!!!!!!!!!!!!!!!!!!!!!!!!!!!!!
-
-!!!!!!!!!!!!!!!!!!!!!!!!!!!!!!!!!!!!!!!!!!!!!!!!!!!!!!!!!!!!!!!!!!!!!!!    	  
-subroutine hoppings_observables_TB(norb,nR,nRvec,R,B,shop,hhop, &
-rhop,sderhop,hderhop)
-
-implicit real*8 (a-h,o-z)
-dimension R(3,3),B(norb,3),nRvec(nR,3),rhop(3,nR,norb,norb)
-dimension shop(norb,norb,nR),hhop(norb,norb,nR)
-dimension sderhop(3,nR,norb,norb),hderhop(3,nR,norb,norb)
-
-complex*16 hhop
-complex*16 hderhop,sderhop
-!!!!!!!!!!!!!!!!!!!!!!!!!!!!!!!!!!!!!!!!!!!!!!!!!!!!!!!!!!!!!!!!!!!!!!         
-rhop=0.0d0
-hderhop=0.0d0
-sderhop=0.0d0
-do iR=1,nR
-  do ialpha=1,norb
-  do ialphap=1,ialpha
-    Rx=nRvec(iR,1)*R(1,1)+nRvec(iR,2)*R(2,1)
-    Ry=nRvec(iR,1)*R(1,2)+nRvec(iR,2)*R(2,2)
-    Rz=0.0d0
-
-    hderhop(1,iR,ialpha,ialphap)=complex(0.0d0,Rx)*hhop(ialpha,ialphap,iR)
-    hderhop(2,iR,ialpha,ialphap)=complex(0.0d0,Ry)*hhop(ialpha,ialphap,iR)
-    hderhop(3,iR,ialpha,ialphap)=0.0d0
-  
-    sderhop(1,iR,ialpha,ialphap)=complex(0.0d0,Rx)*shop(ialpha,ialphap,iR)
-    sderhop(2,iR,ialpha,ialphap)=complex(0.0d0,Ry)*shop(ialpha,ialphap,iR)
-    sderhop(3,iR,ialpha,ialphap)=0.0d0
-
-  end do
-  end do
-end do
-
-!point-like interactions
-do nn=1,norb
-  rhop(1,1,nn,nn)=B(nn,1)
-  rhop(2,1,nn,nn)=B(nn,2)
-  rhop(3,1,nn,nn)=B(nn,3)
-end do
-
-return
-end
-
-
-!!!!!!!!!!!!!!!!!!!!!!!!!!!!!!!!!!!!!!!!!!!!!!!!!!!!!   	        
-subroutine get_vme_kernels(rkx,rky,rkz,nR,nRvec,norb,R, &
-hkernel,skernel,shop,hhop,rhop,sderhop,hderhop,sderkernel,hderkernel,akernel, &
-pgaugekernel)
-implicit real*8 (a-h,o-z)
-
-dimension R(3,3)
-dimension nRvec(nR,3)
-
-dimension shop(norb,norb,nR)
-dimension hhop(norb,norb,nR)
-dimension rhop(3,nR,norb,norb)
-dimension sderhop(3,nR,norb,norb)
-dimension hderhop(3,nR,norb,norb)
-
-dimension hkernel(norb,norb)
-dimension skernel(norb,norb)
-dimension sderkernel(3,norb,norb)
-dimension hderkernel(3,norb,norb)
-dimension akernel(3,norb,norb)
-dimension pgaugekernel(3,norb,norb)
-
-complex*16 hhop
-complex*16 hderhop,sderhop
-complex*16 phase,factor,hkernel,skernel
-complex*16 sderkernel,hderkernel,akernel
-complex*16 pgaugekernel
-!!!!!!!!!!!!!!!!!!!!!!!!!!!!!!!!!!!!!!!!!!!!!!!!!!!!!  	  	  
-!evaluate \alpha \alpha' matrices for a given k
-
-hkernel=0.0d0
-hderkernel=0.0d0
-skernel=0.0d0
-sderkernel=0.0d0
-akernel=0.0d0
-pgaugekernel=0.0d0
-do ialpha=1,norb
-do ialphap=1,ialpha   
-
-  do iRp=1,nR
-    Rx=dble(nRvec(iRp,1))*R(1,1)+dble(nRvec(iRp,2))*R(2,1)
-    Ry=dble(nRvec(iRp,1))*R(1,2)+dble(nRvec(iRp,2))*R(2,2)
-    Rz=0.0d0
-    phase=complex(0.0d0,rkx*Rx+rky*Ry+rkz*Rz)
-    factor=exp(phase)     
-              
-    hkernel(ialpha,ialphap)=hkernel(ialpha,ialphap)+ &
-    factor*hhop(ialpha,ialphap,iRp)                
-    skernel(ialpha,ialphap)=skernel(ialpha,ialphap)+ &
-    factor*shop(ialpha,ialphap,iRp)   
-              
-    do nj=1,3 
-      sderkernel(nj,ialpha,ialphap)=sderkernel(nj,ialpha,ialphap)+ &
-      factor*sderhop(nj,iRp,ialpha,ialphap)
-  
-      hderkernel(nj,ialpha,ialphap)=hderkernel(nj,ialpha,ialphap)+ &
-      factor*hderhop(nj,iRp,ialpha,ialphap) 
-
-      akernel(nj,ialpha,ialphap)=akernel(nj,ialpha,ialphap)+ &
-      factor*(rhop(nj,iRp,ialpha,ialphap)+ &
-      complex(0.0d0,1.0d0)*sderhop(nj,iRp,ialpha,ialphap))            
-    end do  
-  end do
-    
-  do nj=1,3
-    pgaugekernel(nj,ialpha,ialphap)=hkernel(ialpha,ialphap)* &
-    complex(0.0d0,1.0d0)* &
-    (rhop(nj,1,ialphap,ialphap)-rhop(nj,1,ialpha,ialpha))
-  end do
-    
-  !complex conjugate
-  do nj=1,3
-    hkernel(ialphap,ialpha)=conjg(hkernel(ialpha,ialphap))
-    skernel(ialphap,ialpha)=conjg(skernel(ialpha,ialphap))
-    sderkernel(nj,ialphap,ialpha)=conjg(sderkernel(nj,ialpha,ialphap))
-    hderkernel(nj,ialphap,ialpha)=conjg(hderkernel(nj,ialpha,ialphap))
-    akernel(nj,ialphap,ialpha)=conjg(akernel(nj,ialpha,ialphap))+ &
-    complex(0.0d0,1.0d0)*conjg(sderkernel(nj,ialpha,ialphap))     
-    pgaugekernel(nj,ialphap,ialpha)=conjg(pgaugekernel(nj,ialpha,ialphap))        
-  end do
-    
-end do
-end do  
-    
-return
-end
-
-!!!!!!!!!!!!!!!!!!!!!!!!!!!!!!!!!!!!!!!!!!!!!!!!!!!!!!!!!!!!!!!   	        
-subroutine get_eigen_vme(norb, &
-hkernel,akernel,hderkernel,pgaugekernel, &
-hk_ev,e,pgauge,vjseudoa,vjseudob,vme) 
-
-implicit real*8 (a-h,o-z)
-
-dimension hkernel(norb,norb)
-dimension hderkernel(3,norb,norb)
-dimension pgaugekernel(3,norb,norb),pgauge(3,norb,norb)
-dimension hk_ev(norb,norb),e(norb)
-dimension akernel(3,norb,norb)
-
-dimension vjseudoa(3,norb,norb),vjseudob(3,norb,norb),vme(3,norb,norb)
-
-complex*16 hkernel,akernel,hderkernel
-complex*16 hk_ev,vjseudoa,vjseudob,vme,pgaugekernel,pgauge
-
-complex*16 amu,amup,aux1,factor
-!!!!!!!!!!!!!!!!!!!!!!!!!!!!!!!!!!!!!!!!!!!!!!!!!!!!!!!!!!!!!!!	  
-  
-e=0.0d0
-call diagoz(norb,e,hkernel) 
-do ii=1,norb
-do jj=1,norb
-  hk_ev(ii,jj)=hkernel(ii,jj)
-end do
-end do
-
-!phase election
-do j=1,norb
-  aux1=0.0d0
-  do i=1,norb
-    aux1=aux1+hk_ev(i,j)
-  end do
-  
-  !argument of the sym
-  arg=atan2(aimag(aux1),realpart(aux1))
-  factor=exp(complex(0.0d0,-arg))
-  !write(*,*) 'sum is now:',aux1*factor
-  do ii=1,norb
-    hk_ev(ii,j)=hk_ev(ii,j)*factor
-  end do      
-end do   
-
-!write(*,*) 'computing velocity matrix elements'      
-vme=0.0d0
-vjseudoa=0.0d0
-vjseudob=0.0d0
-pgauge=0.0d0
-do nn=1,norb
-do nnp=1,nn        
-  !momentums and A and B term
-  do ialpha=1,norb
-  do ialphap=1,norb
-    amu=hk_ev(ialpha,nn)
-    amup=hk_ev(ialphap,nnp)
-    do nj=1,3      
-      pgauge(nj,nn,nnp)=pgauge(nj,nn,nnp)+ &
-      conjg(amu)*amup*pgaugekernel(nj,ialpha,ialphap)
-
-      vjseudoa(nj,nn,nnp)=vjseudoa(nj,nn,nnp)+ &
-      conjg(amu)*amup*hderkernel(nj,ialpha,ialphap)
-        
-      vjseudob(nj,nn,nnp)=vjseudob(nj,nn,nnp)+conjg(amu)*amup* &
-      (e(nn)*akernel(nj,ialpha,ialphap)-e(nnp)*conjg(akernel(nj,ialphap,ialpha)))* &
-      complex(0.0d0,1.0d0)         
-    end do                      
-    !if (nn.eq.2 .and. nnp.eq.1) then
-    !write(*,*) nn,nnp,ialpha,ialphap,akernel(2,ialpha,ialphap),conjg(akernel(2,ialphap,ialpha))
-    !pause
-    !end if 
-  end do
-  end do
-
-  do nj=1,3
-    vme(nj,nn,nnp)=vjseudoa(nj,nn,nnp)+vjseudob(nj,nn,nnp)
-
-    pgauge(nj,nnp,nn)=conjg(pgauge(nj,nn,nnp))
-    vme(nj,nnp,nn)=conjg(vme(nj,nn,nnp))
-    vjseudoa(nj,nnp,nn)=conjg(vjseudoa(nj,nn,nnp))
-    vjseudob(nj,nnp,nn)=conjg(vjseudob(nj,nn,nnp))
-  end do
-          
-end do
-end do
-
-return
-end
-
-!!!!!!!!!!!!!!!!!!!!!!!!!!!!!!!!!!!!!!!!!!!!!!!!!!!!!!!!!!!!!!!!!!!!!!!!
-subroutine get_kubo_intens(nv,npointstotal,vcell,norb,nkubo_sp,e,kcount,vme,wn_sp, &
-skubo_sp_int)
-implicit real*8 (a-h,o-z)
-
-dimension vme(3,norb,norb)
-dimension skubo_sp_int(3,3,nkubo_sp)
-dimension wn_sp(nkubo_sp)
-dimension e(norb)
-
-complex*16 vme,skubo_sp_int,factor1
-pi=acos(-1.0d0)
-!!!!!!!!!!!!!!!!!!!!!!!!!!!!!!!!!!!!!!!!!!!!!!!!!!!!!!!!!!!!!!!!!!!!!!!!	  
-do nn=1,norb
-!fermi disrtibution
-if (nn.le.nv) then
-  fnn=1.0d0
-else
-  fnn=0.0d0
-end if
-do nnp=1,norb
-  wn_sp(kcount)=e(nn)-e(nnp)
-  !fermi distribution
-  if (nnp.le.nv) then
-    fnnp=1.0d0
-  else
-    fnnp=0.0d0
-  end if                    
-  !DEDICE PREFACTOR WITH OCCUPATION
-  if ((fnn-fnnp).eq.0.0d0) then !UPDATE: energies removed from this factor
-    factor1=0.0d0         
-  else
-    factor1=(fnn-fnnp)/(wn_sp(kcount)) 
-  end if
-      !save oscillator stregths
-      do nj=1,3
-        do njp=1,3
-          skubo_sp_int(nj,njp,kcount)=pi*factor1/(dble(npointstotal)*vcell) &
-          *vme(nj,nn,nnp)*vme(njp,nnp,nn)
-        end do
-      end do
-      !write(*,*) kcount,nn,nnp,factor1,vme(1,nn,nnp),vme(2,nnp,nn)
-      kcount=kcount+1
-      !write(*,*) kcount,skubo_sp_int(1,2,kcount)		  
-end do
-end do
-  
-!pause
-
-return
-end
-
-!!!!!!!!!!!!!!!!!!!!!!!!!!!!!!!!!!!!!!!!!!!!!!!!!!!!!!!!!!!!!!!!!!!!!!!!      
-subroutine broad_vector(type_broad,n,wn,fn,w0,wrange,nw,wp,fw_c,eta)
-
-implicit real*8 (a-h,o-z)
-
-dimension wn(n),fn(n),fn_real(n),wp(nw),fw_c(nw)
-complex*16 fw_c,fn
-character(100) type_broad
-pi=acos(-1.0d0)
-!!!!!!!!!!!!!!!!!!!!!!!!!!!!!!!!!!!!!!!!!!!!!!!!!!!!!!!!!!!!!!!!!!!!!!!!
-wp=0.0d0
-fw_c=0.0d0
-do i=1,n
-fn_real(i)=realpart(fn(i))
-end do
-
-do i=1,nw
-wp(i)=(w0+wrange/dble(nw)*dble(i-1))
-do inn=1,n
-  rbroad=1.0d0
-  if (type_broad.eq.'lorentzian') then
-    rbroad=1.0d0/pi*aimag(1.0d0/(wp(i)-wn(inn)-complex(0.0d0,1.0d0)*eta))
-  end if
-  if (type_broad.eq.'gaussian') then
-    rbroad=1.0d0/eta*1.0d0/sqrt(2.0d0*pi)*exp(-0.5d0/(eta**2)*(wp(i)-wn(inn))**2)
-  end if
-  if (type_broad.eq.'exponential') then
-    rbroad=0.5d0/eta*exp(-abs(wp(i)-wn(inn))/eta)
-  end if
-  fw_c(i)=fw_c(i)+fn_real(inn)*rbroad
-  !write(*,*) sc**(-1.0d0)*wn(inn),fn(inn)
-end do
-!pause
-!write(*,*) sc**(-1.0d0)*wp(i),fw_c(i)
-end do
-
-return
-end
-
-!!!!!!!!!!!!!!!!!!!!!!!!!!!!!!!!!!!!!!!!!!!!!!!!!!!!!!!!!!!!!!!!!!!!!!!!
-subroutine crossproduct(ax,ay,az,bx,by,bz,cx,cy,cz)
-
-implicit real*8 (a-h,o-z)
-!!!!!!!!!!!!!!!!!!!!!!!!!!!!!!!!!!!!!!!!!!!!!!!!!!!!!!!!!!!!!!!!!!!!!!!!
-cx=ay*bz-az*by
-cy=az*bx-ax*bz
-cz=ax*by-ay*bx     
-  
-return
-end
-
->>>>>>> c3d8d329
-!!!!!!!!!!!!!!!!!!!!!!!!!!!!!!!!!!!!!!!!!!!!!!!!!!!!!!!!!!!!!!!!!!!!!!!!
-!   NAME:         diagoz
-!   INPUTS:       h matrix to diagonalize
-!                 n dimension of h
-!   OUTPUTS:      w; eigenvalues of h
-!                 h;  gives eigenvectors by columns as output
-!   DESCRIPTION:  this subroutine uses Lapack libraries to diagonalize
-!                 an hermitian complex matrix.
-!   
-!     Juan Jose Esteve-Paredes                28.11.2017
-!!!!!!!!!!!!!!!!!!!!!!!!!!!!!!!!!!!!!!!!!!!!!!!!!!!!!!!!!!!!!!!!!!!!!!!!
-<<<<<<< HEAD
-	subroutine diagoz(n,w,h)
-!finding the eigenvalues of a complex matrix using LAPACK
-	implicit real*8 (a-h,o-z)
-!declarations, notice double precision
-	dimension w(n)
-	complex*16 h(n,n),WORK(2*n)
-	dimension RWORK(3*n-2)
-	character*1 JOBZ,UPLO
-!!!!!!!!!!!!!!!!!!!!!!!!!!!!!!!!!!!!!!!!!!!!!!!!!!!!!!!!!!!!!!!!!!!!!!!!
-!find the solution using the LAPACK routine ZGEEV
-	JOBZ='V'
-	UPLO='U'
-	LWORK=2*n
-		
-	call zheev(JOBZ, UPLO, n, h, n, w, WORK, LWORK, RWORK, INFO)
-	end
-
-!!!!!!!!!!!!!!!!!!!!!!!!!!!!!!!!!!!!!!!!!!!!!!!!!!!!!!!!!!!!!!!!!!!!!!!!
-	subroutine get_kubo_parameters(w0,wrange,nw,eta,type_broad,material_name, &
-	file_name_sp,file_name_ex)
-	implicit real*8 (a-h,o-z)
-	
-	character(100) type_broad
-	character(100) material_name
-	character(100) file_name_sp
-	character(100) file_name_ex
-	
-!!!!!!!!!!!!!!!!!!!!!!!!!!!!!!!!!!!!!!!!!!!!!!!!!!!!!!!!!!!!!!!!!!!!!!!!
-	open(10,file='kubo_w.in')	  
-	read(10,*)
-	read(10,*) w0
-	read(10,*)
-	read(10,*) wrange 
-	read(10,*)
-	read(10,*) nw
-	read(10,*) 
-	read(10,*) eta
-	read(10,*) 
-	read(10,*) type_broad
-	read(10,*) 
-	read(10,*) material_name
-	read(10,*) 
-	read(10,*) file_name_sp
-	read(10,*) file_name_ex
-	close(10)
-		
-	return
-	end
-
-!!!!!!!!!!!!!!!!!!!!!!!!!!!!!!!!!!!!!!!!!!!!!!!!!!!!!!!!!!!!!!!!!!!!!!!!
-	subroutine crossproduct(ax,ay,az,bx,by,bz,cx,cy,cz)
-	implicit real*8 (a-h,o-z)
-!!!!!!!!!!!!!!!!!!!!!!!!!!!!!!!!!!!!!!!!!!!!!!!!!!!!!!!!!!!!!!!!!!!!!!!!
-	cx=ay*bz-az*by
-	cy=az*bx-ax*bz
-	cz=ax*by-ay*bx     
-	return
-	end
-
-!!!!!!!!!!!!!!!!!!!!!!!!!!!!!!!!!!!!!!!!!!!!!!!!!!!!!!!!!!!!!!!!!!!!!!!!!    	  
-	subroutine hoppings_observables_TB(norb,nR,Rvec,R,B,shop,hhop, &
-	rhop,sderhop,hderhop)
-	implicit real*8 (a-h,o-z)
-	dimension R(3,3),B(norb,3),Rvec(nR,3),phop(3,nR,norb,norb),rhop(3,nR,norb,norb)
-	dimension shop(norb,norb,nR),hhop(norb,norb,nR)
-	dimension sderhop(3,nR,norb,norb),hderhop(3,nR,norb,norb)
-	
-	complex*16 hderhop,sderhop
-!!!!!!!!!!!!!!!!!!!!!!!!!!!!!!!!!!!!!!!!!!!!!!!!!!!!!!!!!!!!!!!!!!!!!!!!         
-	rhop=0.0d0
-	hderhop=0.0d0
-	sderhop=0.0d0
-	do iR=1,nR
-		do ialpha=1,norb
-		do ialphap=1,ialpha
-			Rx=Rvec(iR,1)
-			Ry=Rvec(iR,2)
-			Rz=0.0d0
-	
-			hderhop(1,iR,ialpha,ialphap)=complex(0.0d0,Rx)*hhop(ialpha,ialphap,iR)
-			hderhop(2,iR,ialpha,ialphap)=complex(0.0d0,Ry)*hhop(ialpha,ialphap,iR)
-			hderhop(3,iR,ialpha,ialphap)=0.0d0
-		
-			sderhop(1,iR,ialpha,ialphap)=complex(0.0d0,Rx)*shop(ialpha,ialphap,iR)
-			sderhop(2,iR,ialpha,ialphap)=complex(0.0d0,Ry)*shop(ialpha,ialphap,iR)
-			sderhop(3,iR,ialpha,ialphap)=0.0d0
-	
-		end do
-		end do
-	end do
-	
-	!point-like interactions
-	do nn=1,norb
-		rhop(1,1,nn,nn)=B(nn,1)
-		rhop(2,1,nn,nn)=B(nn,2)
-		rhop(3,1,nn,nn)=B(nn,3)
-	end do
-		
-	
-	return
-	end
-	
-!!!!!!!!!!!!!!!!!!!!!!!!!!!!!!!!!!!!!!!!!!!!!!!!!!!!!!!   	        
-	subroutine get_vme_kernels(rkx,rky,rkz,nR,Rvec,norb,R, &
-	hkernel,skernel,shop,hhop,rhop,sderhop,hderhop,sderkernel,hderkernel,akernel, &
-	pgaugekernel)
-	implicit real*8 (a-h,o-z)
-	
-	dimension R(3,3)
-	dimension Rvec(nR,3)
-	
-	dimension shop(norb,norb,nR)
-	dimension hhop(norb,norb,nR)
-	dimension rhop(3,nR,norb,norb)
-	dimension sderhop(3,nR,norb,norb)
-	dimension hderhop(3,nR,norb,norb)
-
-	dimension hkernel(norb,norb)
-	dimension skernel(norb,norb)	  
-	dimension sderkernel(3,norb,norb)
-	dimension hderkernel(3,norb,norb)
-	dimension akernel(3,norb,norb)
-	dimension pgaugekernel(3,norb,norb)
-	
-	complex*16 hderhop,sderhop
-	complex*16 phase,factor,hkernel,skernel
-	complex*16 sderkernel,hderkernel,akernel
-	complex*16 pgaugekernel
-!!!!!!!!!!!!!!!!!!!!!!!!!!!!!!!!!!!!!!!!!!!!!!!!!!!!!!!  	  	  
-	!evaluate \alpha \alpha' matrices for a given k
-
-	hkernel=0.0d0
-	hderkernel=0.0d0
-	skernel=0.0d0
-	sderkernel=0.0d0
-	akernel=0.0d0
-	pgaugekernel=0.0d0
-	do ialpha=1,norb
-	do ialphap=1,ialpha   
-
-		do iRp=1,nR
-		Rx=Rvec(iRp,1)
-		Ry=Rvec(iRp,2)
-		Rz=0.0d0
-		phase=complex(0.0d0,rkx*Rx+rky*Ry+rkz*Rz)
-		factor=exp(phase)     
-					
-		hkernel(ialpha,ialphap)=hkernel(ialpha,ialphap)+ &
-		factor*hhop(ialpha,ialphap,iRp)                
-		skernel(ialpha,ialphap)=skernel(ialpha,ialphap)+ &
-		factor*shop(ialpha,ialphap,iRp)   
-					
-		do nj=1,3 
-			sderkernel(nj,ialpha,ialphap)=sderkernel(nj,ialpha,ialphap)+ &
-			factor*sderhop(nj,iRp,ialpha,ialphap)
-		
-			hderkernel(nj,ialpha,ialphap)=hderkernel(nj,ialpha,ialphap)+ &
-			factor*hderhop(nj,iRp,ialpha,ialphap) 
-	
-			akernel(nj,ialpha,ialphap)=akernel(nj,ialpha,ialphap)+ &
-			factor*(rhop(nj,iRp,ialpha,ialphap)+ &
-			complex(0.0d0,1.0d0)*sderhop(nj,iRp,ialpha,ialphap))            
-		end do  
-		end do
-		
-		do nj=1,3
-		pgaugekernel(nj,ialpha,ialphap)=hkernel(ialpha,ialphap)* &
-		complex(0.0d0,1.0d0)* &
-		(rhop(nj,1,ialphap,ialphap)-rhop(nj,1,ialpha,ialpha))
-		end do
-		
-		!complex conjugate
-		do nj=1,3
-		hkernel(ialphap,ialpha)=conjg(hkernel(ialpha,ialphap))
-		skernel(ialphap,ialpha)=conjg(skernel(ialpha,ialphap))
-		sderkernel(nj,ialphap,ialpha)=conjg(sderkernel(nj,ialpha,ialphap))
-		hderkernel(nj,ialphap,ialpha)=conjg(hderkernel(nj,ialpha,ialphap))
-		akernel(nj,ialphap,ialpha)=conjg(akernel(nj,ialpha,ialphap))+ &
-		complex(0.0d0,1.0d0)*conjg(sderkernel(nj,ialpha,ialphap))     
-		pgaugekernel(nj,ialphap,ialpha)=conjg(pgaugekernel(nj,ialpha,ialphap))        
-		end do
-		
-	end do
-	end do  
-		
-	return
-	end
-	
-!!!!!!!!!!!!!!!!!!!!!!!!!!!!!!!!!!!!!!!!!!!!!!!!!!!!!!!!!!!!!!!   	        
-	subroutine get_eigen_vme(rkx,rky,rkz,nR,Rvec,norb,R, &
-	hkernel,skernel,akernel,sderkernel,hderkernel,pgaugekernel, &
-	hk_ev,e,pgauge,vjseudoa,vjseudob,vme) 
-	implicit real*8 (a-h,o-z)
-	
-	dimension R(3,3),Rvec(nR,3),hkernel(norb,norb),skernel(norb,norb)
-	dimension sderkernel(3,norb,norb),hderkernel(3,norb,norb)
-	dimension pgaugekernel(3,norb,norb),pgauge(3,norb,norb)
-	dimension hk_alpha(norb,norb),hk_ev(norb,norb),e(norb)
-	dimension akernel(3,norb,norb)
-	
-	dimension vjseudoa(3,norb,norb),vjseudob(3,norb,norb),vme(3,norb,norb)
-	
-	complex*16 hkernel,akernel,skernel,sderkernel,hderkernel
-	complex*16 hk_alpha,hk_ev,vjseudoa,vjseudob,vme,pgaugekernel,pgauge
-	
-	complex*16 amu,amup,aux1,factor
-!!!!!!!!!!!!!!!!!!!!!!!!!!!!!!!!!!!!!!!!!!!!!!!!!!!!!!!!!!!!!!!	  
-	
-	e=0.0d0
-	call diagoz(norb,e,hkernel) 
-	hk_ev(:,:)=hkernel(:,:)
-
-	!phase election
-	do j=1,norb
-	aux1=0.0d0
-	do i=1,norb
-		aux1=aux1+hk_ev(i,j)
-	end do
-	!argument of the sym
-	arg=atan2(aimag(aux1),realpart(aux1))
-	factor=exp(complex(0.0d0,-arg))
-	!write(*,*) 'sum is now:',aux1*factor
-	hk_ev(:,j)=hk_ev(:,j)*factor
-	end do   
-
-	!write(*,*) 'computing velocity matrix elements'      
-	vme=0.0d0
-	vjseudoa=0.0d0
-	vjseudob=0.0d0
-	pgauge=0.0d0
-	do nn=1,norb
-	do nnp=1,nn        
-		!momentums and A and B term
-		do ialpha=1,norb
-		do ialphap=1,norb
-			amu=hk_ev(ialpha,nn)
-			amup=hk_ev(ialphap,nnp)
-			do nj=1,3      
-			pgauge(nj,nn,nnp)=pgauge(nj,nn,nnp)+ &
-			conjg(amu)*amup*pgaugekernel(nj,ialpha,ialphap)
-			
-			vjseudoa(nj,nn,nnp)=vjseudoa(nj,nn,nnp)+ &
-			conjg(amu)*amup*hderkernel(nj,ialpha,ialphap)
-			
-			vjseudob(nj,nn,nnp)=vjseudob(nj,nn,nnp)+conjg(amu)*amup* &
-			(e(nn)*akernel(nj,ialpha,ialphap)-e(nnp)*conjg(akernel(nj,ialphap,ialpha)))* &
-			complex(0.0d0,1.0d0)         
-			end do                      
-		end do
-		
-		end do
-		do nj=1,3
-		vme(nj,nn,nnp)=vjseudoa(nj,nn,nnp)+vjseudob(nj,nn,nnp)
-		
-		pgauge(nj,nnp,nn)=conjg(pgauge(nj,nn,nnp))
-		vme(nj,nnp,nn)=conjg(vme(nj,nn,nnp))
-		vjseudoa(nj,nnp,nn)=conjg(vjseudoa(nj,nn,nnp))
-		vjseudob(nj,nnp,nn)=conjg(vjseudob(nj,nn,nnp))
-		end do	
-	end do
-	end do
-	
-	return
-	end
-	
-!!!!!!!!!!!!!!!!!!!!!!!!!!!!!!!!!!!!!!!!!!!!!!!!!!!!!!!!!!!!!!!!!!!!!!!!
-	subroutine get_kubo_intens(nv,npointstotal,vcell,norb,nkubo_sp,e,kcount,vme,wn_sp, &
-	skubo_sp_int)
-	implicit real*8 (a-h,o-z)
-	
-	dimension vme(3,norb,norb)
-	dimension skubo_sp_int(3,3,nkubo_sp)
-	dimension wn_sp(nkubo_sp)
-	dimension e(norb)
-	
-	complex*16 vme,skubo_sp_int,factor1
-	pi=acos(-1.0d0)
-!!!!!!!!!!!!!!!!!!!!!!!!!!!!!!!!!!!!!!!!!!!!!!!!!!!!!!!!!!!!!!!!!!!!!!!!	  
-	do nn=1,norb	
-	!fermi disrtibution
-	if (nn.le.nv) then
-		fnn=1.0d0
-	else
-		fnn=0.0d0
-	end if		    
-	do nnp=1,norb
-		wn_sp(kcount)=e(nn)-e(nnp)
-		!fermi distribution
-		if (nnp.le.nv) then
-		fnnp=1.0d0
-		else
-		fnnp=0.0d0
-		end if                    
-		!DEDICE PREFACTOR WITH OCCUPATION
-		if ((fnn-fnnp).eq.0.0d0) then !UPDATE: energies removed from this factor
-		factor1=0.0d0         
-		else
-		factor1=(fnn-fnnp)/(wn_sp(kcount)) 
-		end if           	  
-		!save oscillator stregths
-		do nj=1,3
-		do njp=1,3		  
-			skubo_sp_int(nj,njp,kcount)=2.0d0*pi*factor1/(dble(npointstotal)*vcell) &
-			*vme(nj,nn,nnp)*vme(njp,nnp,nn)		        		  
-		end do	
-		end do	
-		kcount=kcount+1			
-	end do
-	end do	  	  
-	
-	return
-	end	  
-	
-!!!!!!!!!!!!!!!!!!!!!!!!!!!!!!!!!!!!!!!!!!!!!!!!!!!!!!!!!!!!!!!!!!!!!!!!      
-	subroutine broad_vector(type_broad,n,wn,fn,w0,wrange,nw,wp,fw_c,eta)
-	implicit real*8 (a-h,o-z)
-	
-	dimension wn(n),fn(n),fn_real(n),wp(nw),wp_aux(nw),fw(nw),fw_c(nw)
-	complex*16 fw_c,fn
-	character(100) type_broad
-	pi=acos(-1.0d0)
-!!!!!!!!!!!!!!!!!!!!!!!!!!!!!!!!!!!!!!!!!!!!!!!!!!!!!!!!!!!!!!!!!!!!!!!!
-	wp=0.0d0
-	fw_c=0.0d0
-	do i=1,n
-	fn_real(i)=realpart(fn(i))
-	end do
-	
-	do i=1,nw
-	wp(i)=(w0+wrange/dble(nw)*dble(i-1))
-	do inn=1,n
-		rbroad=1.0d0
-		if (type_broad.eq.'lorentzian') then
-		rbroad=1.0d0/pi*aimag(1.0d0/(wp(i)-wn(inn)-complex(0.0d0,1.0d0)*eta))
-		end if
-		if (type_broad.eq.'gaussian') then
-		rbroad=1.0d0/eta*1.0d0/sqrt(2.0d0*pi)*exp(-0.5d0/(eta**2)*(wp(i)-wn(inn))**2)
-		end if		  
-		if (type_broad.eq.'exponential') then
-		rbroad=0.5d0/eta*exp(-abs(wp(i)-wn(inn))/eta)
-		end if		  
-		fw_c(i)=fw_c(i)+fn_real(inn)*rbroad
-		!write(*,*) sc**(-1.0d0)*wn(inn),fn(inn)
-	end do
-	!pause
-	!write(*,*) sc**(-1.0d0)*wp(i),fw_c(i)
-	end do
-
-	
-	return
-=======
-subroutine diagoz(n,w,h)
-!finding the eigenvalues of a complex matrix using LAPACK
-implicit real*8 (a-h,o-z)
-!declarations, notice double precision
-dimension w(n)
-complex*16 h(n,n),WORK(2*n)
-dimension RWORK(3*n-2)
-character*1 JOBZ,UPLO
-!!!!!!!!!!!!!!!!!!!!!!!!!!!!!!!!!!!!!!!!!!!!!!!!!!!!!!!!!!!!!!!!!!!!!!!!
-!find the solution using the LAPACK routine ZGEEV
-JOBZ='V'
-UPLO='U'
-LWORK=2*n
-        
-call zheev(JOBZ, UPLO, n, h, n, w, WORK, LWORK, RWORK, INFO)
->>>>>>> c3d8d329
-end
+!norb,norb_ex,nv_ex,nc_ex,nv!!!!!!!!!!!!!!!!!!!!!!!!!!!!!!!!!!!!!!!!!!!!!!!!!!!!!!!!!!!!!!!!!!!!!!!!!
+subroutine skubo_w(nR,norb,norb_ex,nv_ex,nc_ex,nv,Rvec,R,B,hhop,shop,npointstotal,rkx, &
+rky,rkz,fk_ex,e_ex)
+implicit real*8 (a-h,o-z)
+   
+dimension Rvec(nR,3)
+dimension nRvec(nR,3)
+dimension R(3,3)
+dimension B(norb,3)
+dimension hhop(norb,norb,nR)
+dimension shop(norb,norb,nR)
+dimension rkx(npointstotal)
+dimension rky(npointstotal)
+dimension rkz(npointstotal)
+dimension fk_ex(norb_ex,norb_ex)
+dimension e_ex(norb_ex)
+   
+dimension rhop(3,nR,norb,norb)
+dimension sderhop(3,nR,norb,norb)
+dimension hderhop(3,nR,norb,norb)
+   
+dimension hkernel(norb,norb)
+dimension skernel(norb,norb)
+dimension hderkernel(3,norb,norb)
+dimension sderkernel(3,norb,norb)
+dimension akernel(3,norb,norb)
+dimension pgaugekernel(3,norb,norb)
+   
+dimension hk_ev(norb,norb)
+dimension e(norb)
+dimension pgauge(3,norb,norb)
+dimension vjseudoa(3,norb,norb) 
+dimension vjseudob(3,norb,norb)
+dimension vme(3,norb,norb)
+      
+allocatable vme_ex(:,:,:)
+   
+allocatable wp(:)
+allocatable wn_sp(:)
+allocatable wn_ex(:)
+allocatable skubo_sp_int(:,:,:)
+allocatable skubo_ex_int(:,:,:)
+allocatable sigma_w_sp(:,:,:)
+allocatable sigma_w_ex(:,:,:)
+   
+complex*16 hhop
+complex*16 sderhop
+complex*16 hderhop
+complex*16 fk_ex
+complex*16 hkernel
+complex*16 skernel
+complex*16 hderkernel
+complex*16 sderkernel
+complex*16 akernel
+complex*16 pgaugekernel
+complex*16 hk_ev
+complex*16 pgauge
+complex*16 vjseudoa
+complex*16 vjseudob
+complex*16 vme
+   
+complex*16 vme_ex 
+  
+complex*16 skubo_sp_int
+complex*16 skubo_ex_int 
+complex*16 sigma_w_sp
+complex*16 sigma_w_ex
+  
+character(100) type_broad
+character(100) file_name_sp
+character(100) file_name_ex
+pi=acos(-1.0d0)
+!!!!!!!!!!!!!!!!!!!!!!!!!!!!!!!!!!!!!!!!!!!!!!!!!!!!!!!!!!!!!!!!!!!!!!!
+!Here we work in atomic units
+Rvec=Rvec/0.52917721067121d0
+R=R/0.52917721067121d0 
+B=B/0.52917721067121d0
+hhop=hhop/27.211385d0
+rkx=rkx*0.52917721067121d0
+rky=rky*0.52917721067121d0
+rkz=rkz*0.52917721067121d0
+e_ex=e_ex/27.211385d0
+  
+!fill nRvec
+call fill_nRvec(nR,R,Rvec,nRvec)
+  
+!get printing parameters
+call get_kubo_parameters(w0,wrange,nw,eta,type_broad, &
+file_name_sp,file_name_ex)
+eta=eta/27.211385d0
+  
+!get unit cell volume
+call crossproduct(R(1,1),R(1,2),R(1,3),R(2,1), &
+R(2,2),R(2,3),cx,cy,cz)         
+vcell=sqrt(cx**2+cy**2+cz**2)
+    
+nkubo_sp=norb**2*npointstotal
+allocate (wp(nw))
+allocate (wn_sp(nkubo_sp))
+allocate (skubo_sp_int(3,3,nkubo_sp))
+allocate (sigma_w_sp(3,3,nw))
+wp=0.0d0
+wn_sp=0.0d0
+skubo_sp_int=0.0d0
+sigma_w_sp=0.0d0
+    
+norb_ex_band=nv_ex*nc_ex !number of electron-hole pairs per k-point 
+nkubo_ex=norb_ex  !total number of optical transitions 
+allocate (wn_ex(nkubo_ex))
+allocate (vme_ex(3,nkubo_ex,2))
+allocate (sigma_w_ex(3,3,nw))
+allocate (skubo_ex_int(3,3,nkubo_ex))
+wn_ex=0.0d0
+vme_ex=0.0d0
+sigma_w_ex=0.0d0
+skubo_ex_int=0.0d0
+      
+  
+kcount=1
+call hoppings_observables_TB(norb,nR,nRvec,R,B,shop,hhop,rhop,sderhop,hderhop)
+write(*,*) 'mapping the BZ...'
+do ibz=1,npointstotal
+  write(*,*) 'point:',ibz,npointstotal         
+  rkxp=rkx(ibz)
+  rkyp=rky(ibz)
+  rkzp=rkz(ibz)
+          
+  !get matrices in the \alpha, \alpha' basis (orbitals,k)    		
+  call get_vme_kernels(rkxp,rkyp,rkzp,nR,nRvec,norb,R,hkernel,skernel,shop, &
+  hhop,rhop,sderhop,hderhop,sderkernel,hderkernel,akernel,pgaugekernel)
+
+  !velocity matrix elements
+  call get_eigen_vme(norb,hkernel,akernel,hderkernel, &
+  pgaugekernel,hk_ev,e,pgauge,vjseudoa,vjseudob,vme) 
+      
+  !fill V_N
+  do nj=1,3
+    do iex=1,norb_ex
+    wn_ex(iex)=e_ex(iex)
+      do ib=1,norb_ex_band
+        nv_ip=nv-mod(ib,nc_ex) !identify single particle band indices
+        nc_ip=nv+int(ib/nv_ex)+mod(ib,nv_ex)
+  
+        j=(ibz-1)*norb_ex_band+ib
+        vme_ex(nj,iex,1)=vme_ex(nj,iex,1)+fk_ex(j,iex)*vme(nj,nv_ip,nc_ip)
+        vme_ex(nj,iex,2)=vme_ex(nj,iex,2)+fk_ex(j,iex)*vme(nj,nc_ip,nv_ip)
+      end do
+    end do
+  end do  
+            
+  !get strength for kubo SP
+  call get_kubo_intens(nv,npointstotal,vcell,norb,nkubo_sp,e,kcount,vme,wn_sp,skubo_sp_int)
+end do
+  
+!fill kubo oscillators of EXCITONS
+do nn=1,nkubo_ex
+  !save oscillator stregths
+  do nj=1,3
+    do njp=1,3
+      skubo_ex_int(nj,njp,nn)=pi/(dble(npointstotal)*vcell) &
+      *conjg(vme_ex(nj,nn,1))*vme_ex(njp,nn,1)/wn_ex(nn)   !pick the correct order of operators
+    end do
+  end do 
+end do
+  
+!broad the delta points of sp and exciton
+write(*,*) 'Broadening points...'
+do ialpha=1,3
+  do ialphap=1,3
+    write(*,*) 'componentent:',ialpha,ialphap
+    call broad_vector(type_broad,nkubo_sp,wn_sp,skubo_sp_int(ialpha,ialphap,:), &
+    w0/27.211385d0,wrange/27.211385d0,nw,wp,sigma_w_sp(ialpha,ialphap,:),eta)
+  end do
+end do
+  
+do ialpha=1,3
+  do ialphap=1,3
+    call broad_vector(type_broad,nkubo_ex,wn_ex,skubo_ex_int(ialpha,ialphap,:), &
+    w0/27.211385d0,wrange/27.211385d0,nw,wp,sigma_w_ex(ialpha,ialphap,:),eta)
+  end do
+end do
+  
+!write frequency dependent conductivity	  
+open(50,file=file_name_sp)
+open(60,file=file_name_ex)
+open(70,file='test_real.dat')
+do iw=1,nw
+  feps=1.0d0
+  !feps=4.0d0*pi*1.0d0/137.035999084d0*100.0d0   !absorbance units
+  !eps=4.0d0   !\sigma_0 units
+  write(50,*) wp(iw)*27.211385d0,-realpart(feps*sigma_w_sp(1,1,iw)), &
+              -realpart(feps*sigma_w_sp(1,2,iw)), &
+              -realpart(feps*sigma_w_sp(1,3,iw)), &
+              -realpart(feps*sigma_w_sp(2,1,iw)), &
+              -realpart(feps*sigma_w_sp(2,2,iw)), &
+              -realpart(feps*sigma_w_sp(2,3,iw)), &
+              -realpart(feps*sigma_w_sp(3,1,iw)), &
+              -realpart(feps*sigma_w_sp(3,2,iw)), &
+              -realpart(feps*sigma_w_sp(3,3,iw))                
+  write(60,*) wp(iw)*27.211385d0,realpart(feps*sigma_w_ex(1,1,iw)), &
+              realpart(feps*sigma_w_ex(1,2,iw)), &
+              realpart(feps*sigma_w_ex(1,3,iw)), &
+              realpart(feps*sigma_w_ex(2,1,iw)), &
+              realpart(feps*sigma_w_ex(2,2,iw)), &
+              realpart(feps*sigma_w_ex(2,3,iw)), &
+              realpart(feps*sigma_w_ex(3,1,iw)), &
+              realpart(feps*sigma_w_ex(3,2,iw)), &	
+              realpart(feps*sigma_w_ex(3,3,iw))
+  write(70,*) wp(iw)*27.211385d0,-feps*sigma_w_ex(1,2,iw) 
+end do
+
+close(50)
+close(60)
+close(70)
+
+return
+end
+  
+  
+!!!!!!!!!!!!!!!!!!!!!!!!!!!!!!!!!!!!!!!!!!!!!!!!!!!!!!!!!!!!!!!!!!!!!!!
+subroutine fill_nRvec(nR,R,Rvec,nRvec)
+implicit real*8 (a-h,o-z)
+dimension R(3,3),Rvec(nR,3),nRvec(nR,3)
+!!!!!!!!!!!!!!!!!!!!!!!!!!!!!!!!!!!!!!!!!!!!!!!!!!!!!!!!!!!!!!!!!!!!!!
+nRvec=0
+do inR=1,nR
+  if (abs(Rvec(inR,3)).gt.0.1d0) then
+    nz=10
+  else
+    nz=0
+  end if
+end do
+
+kcount=0
+do n3=-nz,nz !run n3 first (better for 2D)
+  do n1=-3,3
+    do n2=-3,3
+      do inR=1,nR
+        Rx=n1*R(1,1)+n2*R(2,1)+n3*R(3,1)
+        Ry=n1*R(1,2)+n2*R(2,2)+n3*R(3,2)
+        Rz=n1*R(1,3)+n2*R(2,3)+n3*R(3,3)
+        d=sqrt((Rx-Rvec(inR,1))**2+(Ry-Rvec(inR,2))**2 &
+        +(Rz-Rvec(inR,3))**2)
+        !write(*,*) inR,n1,n2,n3,d
+        if (d.lt.0.01d0) then
+          !write(*,*) inR,n1,n2,n3,kcount
+          nRvec(inR,1)=n1
+          nRvec(inR,2)=n2
+          nRvec(inR,3)=n3
+          kcount=kcount+1
+          if (kcount.eq.nR) goto 88
+        end if
+      end do
+    end do
+  end do
+end do
+88 continue
+  
+return
+end
+  
+!!!!!!!!!!!!!!!!!!!!!!!!!!!!!!!!!!!!!!!!!!!!!!!!!!!!!!!!!!!!!!!!!!!!!!!!
+subroutine get_kubo_parameters(w0,wrange,nw,eta,type_broad, &
+file_name_sp,file_name_ex)
+implicit real*8 (a-h,o-z)
+
+character(100) type_broad
+character(100) file_name_sp
+character(100) file_name_ex
+
+!!!!!!!!!!!!!!!!!!!!!!!!!!!!!!!!!!!!!!!!!!!!!!!!!!!!!!!!!!!!!!!!!!!!!!
+open(10,file='kubo_w.in')
+read(10,*)
+read(10,*) w0
+read(10,*)
+read(10,*) wrange 
+read(10,*)
+read(10,*) nw
+read(10,*) 
+read(10,*) eta
+read(10,*) 
+read(10,*) type_broad
+read(10,*)  
+read(10,*) file_name_sp
+read(10,*) file_name_ex
+close(10)
+    
+return
+end
+!!!!!!!!!!!!!!!!!!!!!!!!!!!!!!!!!!!!!!!!!!!!!!!!!!!!!!!!!!!!!!!!!!!!!!
+
+!!!!!!!!!!!!!!!!!!!!!!!!!!!!!!!!!!!!!!!!!!!!!!!!!!!!!!!!!!!!!!!!!!!!!!!    	  
+subroutine hoppings_observables_TB(norb,nR,nRvec,R,B,shop,hhop, &
+rhop,sderhop,hderhop)
+
+implicit real*8 (a-h,o-z)
+dimension R(3,3),B(norb,3),nRvec(nR,3),rhop(3,nR,norb,norb)
+dimension shop(norb,norb,nR),hhop(norb,norb,nR)
+dimension sderhop(3,nR,norb,norb),hderhop(3,nR,norb,norb)
+
+complex*16 hhop
+complex*16 hderhop,sderhop
+!!!!!!!!!!!!!!!!!!!!!!!!!!!!!!!!!!!!!!!!!!!!!!!!!!!!!!!!!!!!!!!!!!!!!!         
+rhop=0.0d0
+hderhop=0.0d0
+sderhop=0.0d0
+do iR=1,nR
+  do ialpha=1,norb
+  do ialphap=1,ialpha
+    Rx=nRvec(iR,1)*R(1,1)+nRvec(iR,2)*R(2,1)
+    Ry=nRvec(iR,1)*R(1,2)+nRvec(iR,2)*R(2,2)
+    Rz=0.0d0
+
+    hderhop(1,iR,ialpha,ialphap)=complex(0.0d0,Rx)*hhop(ialpha,ialphap,iR)
+    hderhop(2,iR,ialpha,ialphap)=complex(0.0d0,Ry)*hhop(ialpha,ialphap,iR)
+    hderhop(3,iR,ialpha,ialphap)=0.0d0
+  
+    sderhop(1,iR,ialpha,ialphap)=complex(0.0d0,Rx)*shop(ialpha,ialphap,iR)
+    sderhop(2,iR,ialpha,ialphap)=complex(0.0d0,Ry)*shop(ialpha,ialphap,iR)
+    sderhop(3,iR,ialpha,ialphap)=0.0d0
+
+  end do
+  end do
+end do
+
+!point-like interactions
+do nn=1,norb
+  rhop(1,1,nn,nn)=B(nn,1)
+  rhop(2,1,nn,nn)=B(nn,2)
+  rhop(3,1,nn,nn)=B(nn,3)
+end do
+
+return
+end
+
+
+!!!!!!!!!!!!!!!!!!!!!!!!!!!!!!!!!!!!!!!!!!!!!!!!!!!!!   	        
+subroutine get_vme_kernels(rkx,rky,rkz,nR,nRvec,norb,R, &
+hkernel,skernel,shop,hhop,rhop,sderhop,hderhop,sderkernel,hderkernel,akernel, &
+pgaugekernel)
+implicit real*8 (a-h,o-z)
+
+dimension R(3,3)
+dimension nRvec(nR,3)
+
+dimension shop(norb,norb,nR)
+dimension hhop(norb,norb,nR)
+dimension rhop(3,nR,norb,norb)
+dimension sderhop(3,nR,norb,norb)
+dimension hderhop(3,nR,norb,norb)
+
+dimension hkernel(norb,norb)
+dimension skernel(norb,norb)
+dimension sderkernel(3,norb,norb)
+dimension hderkernel(3,norb,norb)
+dimension akernel(3,norb,norb)
+dimension pgaugekernel(3,norb,norb)
+
+complex*16 hhop
+complex*16 hderhop,sderhop
+complex*16 phase,factor,hkernel,skernel
+complex*16 sderkernel,hderkernel,akernel
+complex*16 pgaugekernel
+!!!!!!!!!!!!!!!!!!!!!!!!!!!!!!!!!!!!!!!!!!!!!!!!!!!!!  	  	  
+!evaluate \alpha \alpha' matrices for a given k
+
+hkernel=0.0d0
+hderkernel=0.0d0
+skernel=0.0d0
+sderkernel=0.0d0
+akernel=0.0d0
+pgaugekernel=0.0d0
+do ialpha=1,norb
+do ialphap=1,ialpha   
+
+  do iRp=1,nR
+    Rx=dble(nRvec(iRp,1))*R(1,1)+dble(nRvec(iRp,2))*R(2,1)
+    Ry=dble(nRvec(iRp,1))*R(1,2)+dble(nRvec(iRp,2))*R(2,2)
+    Rz=0.0d0
+    phase=complex(0.0d0,rkx*Rx+rky*Ry+rkz*Rz)
+    factor=exp(phase)     
+              
+    hkernel(ialpha,ialphap)=hkernel(ialpha,ialphap)+ &
+    factor*hhop(ialpha,ialphap,iRp)                
+    skernel(ialpha,ialphap)=skernel(ialpha,ialphap)+ &
+    factor*shop(ialpha,ialphap,iRp)   
+              
+    do nj=1,3 
+      sderkernel(nj,ialpha,ialphap)=sderkernel(nj,ialpha,ialphap)+ &
+      factor*sderhop(nj,iRp,ialpha,ialphap)
+  
+      hderkernel(nj,ialpha,ialphap)=hderkernel(nj,ialpha,ialphap)+ &
+      factor*hderhop(nj,iRp,ialpha,ialphap) 
+
+      akernel(nj,ialpha,ialphap)=akernel(nj,ialpha,ialphap)+ &
+      factor*(rhop(nj,iRp,ialpha,ialphap)+ &
+      complex(0.0d0,1.0d0)*sderhop(nj,iRp,ialpha,ialphap))            
+    end do  
+  end do
+    
+  do nj=1,3
+    pgaugekernel(nj,ialpha,ialphap)=hkernel(ialpha,ialphap)* &
+    complex(0.0d0,1.0d0)* &
+    (rhop(nj,1,ialphap,ialphap)-rhop(nj,1,ialpha,ialpha))
+  end do
+    
+  !complex conjugate
+  do nj=1,3
+    hkernel(ialphap,ialpha)=conjg(hkernel(ialpha,ialphap))
+    skernel(ialphap,ialpha)=conjg(skernel(ialpha,ialphap))
+    sderkernel(nj,ialphap,ialpha)=conjg(sderkernel(nj,ialpha,ialphap))
+    hderkernel(nj,ialphap,ialpha)=conjg(hderkernel(nj,ialpha,ialphap))
+    akernel(nj,ialphap,ialpha)=conjg(akernel(nj,ialpha,ialphap))+ &
+    complex(0.0d0,1.0d0)*conjg(sderkernel(nj,ialpha,ialphap))     
+    pgaugekernel(nj,ialphap,ialpha)=conjg(pgaugekernel(nj,ialpha,ialphap))        
+  end do
+    
+end do
+end do  
+    
+return
+end
+
+!!!!!!!!!!!!!!!!!!!!!!!!!!!!!!!!!!!!!!!!!!!!!!!!!!!!!!!!!!!!!!!   	        
+subroutine get_eigen_vme(norb, &
+hkernel,akernel,hderkernel,pgaugekernel, &
+hk_ev,e,pgauge,vjseudoa,vjseudob,vme) 
+
+implicit real*8 (a-h,o-z)
+
+dimension hkernel(norb,norb)
+dimension hderkernel(3,norb,norb)
+dimension pgaugekernel(3,norb,norb),pgauge(3,norb,norb)
+dimension hk_ev(norb,norb),e(norb)
+dimension akernel(3,norb,norb)
+
+dimension vjseudoa(3,norb,norb),vjseudob(3,norb,norb),vme(3,norb,norb)
+
+complex*16 hkernel,akernel,hderkernel
+complex*16 hk_ev,vjseudoa,vjseudob,vme,pgaugekernel,pgauge
+
+complex*16 amu,amup,aux1,factor
+!!!!!!!!!!!!!!!!!!!!!!!!!!!!!!!!!!!!!!!!!!!!!!!!!!!!!!!!!!!!!!!	  
+  
+e=0.0d0
+call diagoz(norb,e,hkernel) 
+do ii=1,norb
+do jj=1,norb
+  hk_ev(ii,jj)=hkernel(ii,jj)
+end do
+end do
+
+!phase election
+do j=1,norb
+  aux1=0.0d0
+  do i=1,norb
+    aux1=aux1+hk_ev(i,j)
+  end do
+  
+  !argument of the sym
+  arg=atan2(aimag(aux1),realpart(aux1))
+  factor=exp(complex(0.0d0,-arg))
+  !write(*,*) 'sum is now:',aux1*factor
+  do ii=1,norb
+    hk_ev(ii,j)=hk_ev(ii,j)*factor
+  end do      
+end do   
+
+!write(*,*) 'computing velocity matrix elements'      
+vme=0.0d0
+vjseudoa=0.0d0
+vjseudob=0.0d0
+pgauge=0.0d0
+do nn=1,norb
+do nnp=1,nn        
+  !momentums and A and B term
+  do ialpha=1,norb
+  do ialphap=1,norb
+    amu=hk_ev(ialpha,nn)
+    amup=hk_ev(ialphap,nnp)
+    do nj=1,3      
+      pgauge(nj,nn,nnp)=pgauge(nj,nn,nnp)+ &
+      conjg(amu)*amup*pgaugekernel(nj,ialpha,ialphap)
+
+      vjseudoa(nj,nn,nnp)=vjseudoa(nj,nn,nnp)+ &
+      conjg(amu)*amup*hderkernel(nj,ialpha,ialphap)
+        
+      vjseudob(nj,nn,nnp)=vjseudob(nj,nn,nnp)+conjg(amu)*amup* &
+      (e(nn)*akernel(nj,ialpha,ialphap)-e(nnp)*conjg(akernel(nj,ialphap,ialpha)))* &
+      complex(0.0d0,1.0d0)         
+    end do                      
+    !if (nn.eq.2 .and. nnp.eq.1) then
+    !write(*,*) nn,nnp,ialpha,ialphap,akernel(2,ialpha,ialphap),conjg(akernel(2,ialphap,ialpha))
+    !pause
+    !end if 
+  end do
+  end do
+
+  do nj=1,3
+    vme(nj,nn,nnp)=vjseudoa(nj,nn,nnp)+vjseudob(nj,nn,nnp)
+
+    pgauge(nj,nnp,nn)=conjg(pgauge(nj,nn,nnp))
+    vme(nj,nnp,nn)=conjg(vme(nj,nn,nnp))
+    vjseudoa(nj,nnp,nn)=conjg(vjseudoa(nj,nn,nnp))
+    vjseudob(nj,nnp,nn)=conjg(vjseudob(nj,nn,nnp))
+  end do
+          
+end do
+end do
+
+return
+end
+
+!!!!!!!!!!!!!!!!!!!!!!!!!!!!!!!!!!!!!!!!!!!!!!!!!!!!!!!!!!!!!!!!!!!!!!!!
+subroutine get_kubo_intens(nv,npointstotal,vcell,norb,nkubo_sp,e,kcount,vme,wn_sp, &
+skubo_sp_int)
+implicit real*8 (a-h,o-z)
+
+dimension vme(3,norb,norb)
+dimension skubo_sp_int(3,3,nkubo_sp)
+dimension wn_sp(nkubo_sp)
+dimension e(norb)
+
+complex*16 vme,skubo_sp_int,factor1
+pi=acos(-1.0d0)
+!!!!!!!!!!!!!!!!!!!!!!!!!!!!!!!!!!!!!!!!!!!!!!!!!!!!!!!!!!!!!!!!!!!!!!!!	  
+do nn=1,norb
+!fermi disrtibution
+if (nn.le.nv) then
+  fnn=1.0d0
+else
+  fnn=0.0d0
+end if
+do nnp=1,norb
+  wn_sp(kcount)=e(nn)-e(nnp)
+  !fermi distribution
+  if (nnp.le.nv) then
+    fnnp=1.0d0
+  else
+    fnnp=0.0d0
+  end if                    
+  !DEDICE PREFACTOR WITH OCCUPATION
+  if ((fnn-fnnp).eq.0.0d0) then !UPDATE: energies removed from this factor
+    factor1=0.0d0         
+  else
+    factor1=(fnn-fnnp)/(wn_sp(kcount)) 
+  end if
+      !save oscillator stregths
+      do nj=1,3
+        do njp=1,3
+          skubo_sp_int(nj,njp,kcount)=pi*factor1/(dble(npointstotal)*vcell) &
+          *vme(nj,nn,nnp)*vme(njp,nnp,nn)
+        end do
+      end do
+      !write(*,*) kcount,nn,nnp,factor1,vme(1,nn,nnp),vme(2,nnp,nn)
+      kcount=kcount+1
+      !write(*,*) kcount,skubo_sp_int(1,2,kcount)		  
+end do
+end do
+  
+!pause
+
+return
+end
+
+!!!!!!!!!!!!!!!!!!!!!!!!!!!!!!!!!!!!!!!!!!!!!!!!!!!!!!!!!!!!!!!!!!!!!!!!      
+subroutine broad_vector(type_broad,n,wn,fn,w0,wrange,nw,wp,fw_c,eta)
+
+implicit real*8 (a-h,o-z)
+
+dimension wn(n),fn(n),fn_real(n),wp(nw),fw_c(nw)
+complex*16 fw_c,fn
+character(100) type_broad
+pi=acos(-1.0d0)
+!!!!!!!!!!!!!!!!!!!!!!!!!!!!!!!!!!!!!!!!!!!!!!!!!!!!!!!!!!!!!!!!!!!!!!!!
+wp=0.0d0
+fw_c=0.0d0
+do i=1,n
+fn_real(i)=realpart(fn(i))
+end do
+
+do i=1,nw
+wp(i)=(w0+wrange/dble(nw)*dble(i-1))
+do inn=1,n
+  rbroad=1.0d0
+  if (type_broad.eq.'lorentzian') then
+    rbroad=1.0d0/pi*aimag(1.0d0/(wp(i)-wn(inn)-complex(0.0d0,1.0d0)*eta))
+  end if
+  if (type_broad.eq.'gaussian') then
+    rbroad=1.0d0/eta*1.0d0/sqrt(2.0d0*pi)*exp(-0.5d0/(eta**2)*(wp(i)-wn(inn))**2)
+  end if
+  if (type_broad.eq.'exponential') then
+    rbroad=0.5d0/eta*exp(-abs(wp(i)-wn(inn))/eta)
+  end if
+  fw_c(i)=fw_c(i)+fn_real(inn)*rbroad
+  !write(*,*) sc**(-1.0d0)*wn(inn),fn(inn)
+end do
+!pause
+!write(*,*) sc**(-1.0d0)*wp(i),fw_c(i)
+end do
+
+return
+end
+
+!!!!!!!!!!!!!!!!!!!!!!!!!!!!!!!!!!!!!!!!!!!!!!!!!!!!!!!!!!!!!!!!!!!!!!!!
+subroutine crossproduct(ax,ay,az,bx,by,bz,cx,cy,cz)
+
+implicit real*8 (a-h,o-z)
+!!!!!!!!!!!!!!!!!!!!!!!!!!!!!!!!!!!!!!!!!!!!!!!!!!!!!!!!!!!!!!!!!!!!!!!!
+cx=ay*bz-az*by
+cy=az*bx-ax*bz
+cz=ax*by-ay*bx     
+  
+return
+end
+
+!!!!!!!!!!!!!!!!!!!!!!!!!!!!!!!!!!!!!!!!!!!!!!!!!!!!!!!!!!!!!!!!!!!!!!!!
+!   NAME:         diagoz
+!   INPUTS:       h matrix to diagonalize
+!                 n dimension of h
+!   OUTPUTS:      w; eigenvalues of h
+!                 h;  gives eigenvectors by columns as output
+!   DESCRIPTION:  this subroutine uses Lapack libraries to diagonalize
+!                 an hermitian complex matrix.
+!   
+!     Juan Jose Esteve-Paredes                28.11.2017
+!!!!!!!!!!!!!!!!!!!!!!!!!!!!!!!!!!!!!!!!!!!!!!!!!!!!!!!!!!!!!!!!!!!!!!!!
+subroutine diagoz(n,w,h)
+!finding the eigenvalues of a complex matrix using LAPACK
+implicit real*8 (a-h,o-z)
+!declarations, notice double precision
+dimension w(n)
+complex*16 h(n,n),WORK(2*n)
+dimension RWORK(3*n-2)
+character*1 JOBZ,UPLO
+!!!!!!!!!!!!!!!!!!!!!!!!!!!!!!!!!!!!!!!!!!!!!!!!!!!!!!!!!!!!!!!!!!!!!!!!
+!find the solution using the LAPACK routine ZGEEV
+JOBZ='V'
+UPLO='U'
+LWORK=2*n
+        
+call zheev(JOBZ, UPLO, n, h, n, w, WORK, LWORK, RWORK, INFO)
+end